--- conflicted
+++ resolved
@@ -83,30 +83,18 @@
         resource = entry.resource
         base_dict: Dict[str, Any] = {}
         for name, compiled_path in compiled_fhir_paths:
-<<<<<<< HEAD
-            if name in base_dict and base_dict[name] is not None:
-=======
             result = compiled_path(resource=resource.to_dict())
             if name in base_dict and base_dict[name] is not None and len(result) > 0:
->>>>>>> f4f8d286
                 logger.warning(
                     f"The field {name} has already been filled with {base_dict[name]}, "
                     f"so it will not be overwritten."
                 )
             if name not in base_dict or base_dict[name] is None:
-<<<<<<< HEAD
-                base_dict[name] = compiled_path(resource=resource.to_dict())
+                base_dict[name] = result
             if isinstance(base_dict[name], List):
                 if len(base_dict[name]) == 0:
                     base_dict[name] = None
                 elif len(base_dict[name]) == 1:
                     base_dict[name] = next(iter(base_dict[name]))
-=======
-                base_dict[name] = result
-            if len(base_dict[name]) == 0:
-                base_dict[name] = None
-            elif len(base_dict[name]) == 1:
-                base_dict[name] = next(iter(base_dict[name]))
->>>>>>> f4f8d286
         records.append(base_dict)
     return records