import datetime
import logging
import math
import multiprocessing
import re
import traceback
import warnings
from functools import partial
from pathlib import Path
from types import TracebackType
from typing import Any, Callable, Dict, Generator, List, Optional, Tuple, Type, Union

import fhirpathpy
import pandas as pd
import requests
from dateutil.parser import parse
from requests_cache import CachedSession
from tqdm import tqdm
from tqdm.contrib.logging import logging_redirect_tqdm

from fhir_pyrate import Ahoy
from fhir_pyrate.util import FHIRObj, string_from_column
from fhir_pyrate.util.bundle_processing_templates import flatten_data, parse_fhir_path

logger = logging.getLogger(__name__)


class Pirate:
    """
    Main class to query resources using the FHIR API.

    :param base_url: The main URL where the FHIR server is located
    :param auth:  Either an authenticated instance of the Ahoy class, or an authenticated
    requests.Session that can be used to communicate and to query resources
    :param num_processes: The number of processes that should be used to run the query for the
    functions that use multiprocessing
    :param print_request_url: Whether the request URLs should be printed whenever we do a request
    :param time_format: The time format used by the FHIR API
    :param default_count: The default count of results per page used by the server
    :param cache_folder: Whether the requests should be stored for later use, and where
    :param cache_expiry_time: In case the cache is used, when should it expire
    :param disable_multiprocessing: Whether to disable multiprocessing for the requests (multiple
    requests are run at the same time) or for the dataframe build.
    :param silence_fhirpath_warning: Whether the FHIR path warning regarding already existing
    expressions should be silenced
    :param optional_get_params: Optional parameters that will be passed to the session's get calls
    """

    FHIRPATH_INVALID_TOKENS = [
        "div",
        "mod",
        "in",
        "and",
        "or",
        "xor",
        "implies",
    ]

    def __init__(
        self,
        base_url: str,
        auth: Optional[Union[requests.Session, Ahoy]],
        num_processes: int = 1,
        print_request_url: bool = False,
        time_format: str = "%Y-%m-%dT%H:%M",
        default_count: int = None,
        cache_folder: Union[str, Path] = None,
        cache_expiry_time: Union[datetime.datetime, int] = -1,  # -1 = does not expire
        disable_multiprocessing_requests: bool = False,
        disable_multiprocessing_build: bool = False,
        silence_fhirpath_warning: bool = False,
        optional_get_params: Dict[Any, Any] = None,
    ):
        # Remove the last character if they added it
        url_search = re.search(
            pattern=r"(https?:\/\/([^\/]+))([\w\.\-~\/]*)", string=base_url
        )
        if url_search is None:
            raise ValueError(
                "The given URL does not follow the validation RegEx. Was your URL "
                "written correctly? If it is, please create an issue."
            )
        self.base_url = url_search.group(1)
        self.domain = url_search.group(2)
        self.fhir_app_location = (
            url_search.group(3)
            if len(url_search.group(3)) > 0 and url_search.group(3)[-1] == "/"
            else url_search.group(3) + "/"
        )
        self._close_session_on_exit = False
        if isinstance(auth, Ahoy):
            self.session = auth.session
        elif isinstance(auth, requests.Session):
            self.session = auth
        else:
            self._close_session_on_exit = True
            self.session = requests.session()
        self.disable_multiprocessing_requests = disable_multiprocessing_requests
        self.disable_multiprocessing_build = disable_multiprocessing_build
        self.caching = False
        if cache_folder is not None:
            session = CachedSession(
                str(Path(cache_folder) / "fhir_pyrate"),
                cache_control=True,
                # Use Cache-Control response headers for expiration, if available
                expire_after=cache_expiry_time,  # Otherwise expire responses after one day
                allowable_codes=[
                    200,
                    400,
                ],  # Cache 400 responses as a solemn reminder of your failures
                allowable_methods=["GET"],  # Cache whatever HTTP methods you want
                ignored_parameters=["api_key"],
                # Don't match this request param, and redact if from the cache
                match_headers=[
                    "Accept-Language"
                ],  # Cache a different response per language
                stale_if_error=True,  # In case of request errors, use stale cache data if possible
            )
            session.auth = self.session.auth
            self.session = session
            self.caching = True
            self.disable_multiprocessing_requests = True
            logger.warning(
                "Request caching and multiprocessing cannot be run together."
            )
        if self.disable_multiprocessing_requests and self.disable_multiprocessing_build:
            self.num_processes = 1
        else:
            self.num_processes = num_processes
        self.optional_get_params = (
            optional_get_params if optional_get_params is not None else {}
        )
        self._print_request_url = print_request_url
        self._time_format = time_format
        self._default_count = default_count
        self.silence_fhirpath_warning = silence_fhirpath_warning

    ##############################
    #      MAIN FUNCTIONS        #
    ##############################

    def get_bundle_total(
        self,
        resource_type: str,
        request_params: Dict[str, Any] = None,
        count_entries: bool = False,
    ) -> Optional[int]:
        """
        Perform a request to return the total amount of bundles for a query.

        :param resource_type: The resource to query, e.g. Patient, DiagnosticReport
        :param request_params: The parameters for the current request
        :param count_entries: Whether the number of entries should be counted instead
        :return: The number of entries for this bundle, either given by the total attribute or by
        counting the number of entries
        """
        return self._get_total_from_bundle(
            bundle=self._get_response(
                self._build_request_url(
                    resource_type=resource_type, request_params=request_params or {}
                )
            ),
            count_entries=count_entries,
        )

    def steal_bundles(
        self,
        resource_type: str,
        request_params: Dict[str, Any] = None,
        num_pages: int = -1,
    ) -> Generator[FHIRObj, None, int]:
        """
        Executes a request, iterates through the result pages and returns all the bundles as a
        generator.

        :param resource_type: The resource to be queried, e.g. DiagnosticReport
        :param request_params: The parameters for the query, e.g. _count, _id
        :param num_pages: The number of pages of bundles that should be returned, the default is
        -1 (all bundles), with any other value exactly that value of bundles will be returned,
        assuming that there are that many
        :return: A Generator of FHIR bundles containing the queried information
        """
        request_params = {} if request_params is None else request_params.copy()
        with logging_redirect_tqdm():
            return self._get_bundles(
                resource_type=resource_type,
                request_params=request_params,
                num_pages=num_pages,
                silence_tqdm=False,
                tqdm_df_build=False,
            )

    def steal_bundles_to_dataframe(
        self,
        resource_type: str,
        request_params: Dict[str, Any] = None,
        num_pages: int = -1,
        process_function: Callable[[FHIRObj], Any] = flatten_data,
        fhir_paths: List[Union[str, Tuple[str, str]]] = None,
        merge_on: str = None,
        build_df_after_query: bool = False,
    ) -> pd.DataFrame:
        """
        Executes a request, iterates through the result pages, and builds a DataFrame with their
        information. The DataFrames are either built after each
        bundle is retrieved, or after we collected all bundles.

        :param resource_type: The resource to be queried, e.g. DiagnosticReport
        :param request_params: The parameters for the query, e.g. _count, _id
        :param num_pages: The number of pages of bundles that should be returned, the default is
        -1 (all bundles), with any other value exactly that value of bundles will be returned,
        assuming that there are that many
        :param process_function: The transformation function going through the entries and
        storing the entries to save
        :param fhir_paths: A list of FHIR paths (https://hl7.org/fhirpath/) to be used to build the
        DataFrame, alternatively, a list of tuples can be used to specify the column name of the
        future column with (column_name, fhir_path). Please refer to the `bundles_to_dataframe`
        functions for notes on how to use the FHIR paths
        :param merge_on: Whether to merge the results on a certain row after computing. This is
        useful when using includes, if you store the IDs on the same column you can use that column
        to merge all the rows into one, an example is given in `bundles_to_dataframe`
        :param build_df_after_query: Whether the DataFrame should be built after all bundles have
        been collected, or whether the bundles should be transformed just after retrieving
        :return: A DataFrame containing the queried information
        """
        return self._query_to_dataframe(self._get_bundles)(
            resource_type=resource_type,
            request_params=request_params,
            num_pages=num_pages,
            silence_tqdm=False,
            process_function=process_function,
            fhir_paths=fhir_paths,
            merge_on=merge_on,
            build_df_after_query=build_df_after_query,
            disable_multiprocessing_build=True,
        )

    def sail_through_search_space(
        self,
        resource_type: str,
        time_attribute_name: str,
        date_init: Union[str, datetime.date],
        date_end: Union[str, datetime.date],
        request_params: Dict[str, Any] = None,
    ) -> Generator[FHIRObj, None, int]:
        """
        Uses the multiprocessing module to speed up some queries. The time frame is
        divided into multiple time spans (as many as there are processes) and each smaller
        time frame is investigated simultaneously.

        :param resource_type: The resource to query, e.g. Patient, DiagnosticReport
        :param time_attribute_name: The time attribute that should be used to define the
        timespan; e.g. `started` for ImagingStudy, `date` for DiagnosticReport; `_lastUpdated`
        should be able to be used by all queries
        :param date_init: The start of the timespan for `time_attribute_name` (inclusive)
        :param date_end: The end of the timespan for `time_attribute_name` (exclusive)
        :param request_params:  The parameters for the query, e.g. `_count`, `_id`, `_sort`
        :return: A Generator containing FHIR bundles with the queried information for all timespans
        """
        return self._sail_through_search_space(
            resource_type=resource_type,
            time_attribute_name=time_attribute_name,
            date_init=date_init,
            date_end=date_end,
            request_params=request_params,
            tqdm_df_build=False,
        )

    def sail_through_search_space_to_dataframe(
        self,
        resource_type: str,
        time_attribute_name: str,
        date_init: Union[str, datetime.date],
        date_end: Union[str, datetime.date],
        request_params: Dict[str, Any] = None,
        process_function: Callable[[FHIRObj], Any] = flatten_data,
        fhir_paths: List[Union[str, Tuple[str, str]]] = None,
        merge_on: str = None,
        build_df_after_query: bool = False,
    ) -> pd.DataFrame:
        """
        Uses the multiprocessing module to speed up some queries. The time frame is
        divided into multiple time spans (as many as there are processes) and each smaller
        time frame is investigated simultaneously. Finally, it builds a DataFrame with the
        information from all timespans. The DataFrames are either built after each
        bundle is retrieved, or after we collected all bundles.

        :param resource_type: The resource to query, e.g. Patient, DiagnosticReport
        :param time_attribute_name: The time attribute that should be used to define the
        timespan; e.g. `started` for ImagingStudy, `date` for DiagnosticReport; `_lastUpdated`
        should be able to be used by all queries
        :param date_init: The start of the timespan for `time_attribute_name` (inclusive)
        :param date_end: The end of the timespan for `time_attribute_name` (exclusive)
        :param request_params:  The parameters for the query, e.g. `_count`, `_id`, `_sort`
        :param process_function: The transformation function going through the entries and
        storing the entries to save
        :param fhir_paths: A list of FHIR paths (https://hl7.org/fhirpath/) to be used to build the
        DataFrame, alternatively, a list of tuples can be used to specify the column name of the
        future column with (column_name, fhir_path). Please refer to the `bundles_to_dataframe`
        functions for notes on how to use the FHIR paths
        :param merge_on: Whether to merge the results on a certain row after computing. This is
        useful when using includes, if you store the IDs on the same column you can use that column
        to merge all the rows into one, an example is given in `bundles_to_dataframe`
        :param build_df_after_query: Whether the DataFrame should be built after all bundles have
        been collected, or whether the bundles should be transformed just after retrieving
        :return: A DataFrame containing FHIR bundles with the queried information for all timespans
        """
        return self._query_to_dataframe(self._sail_through_search_space)(
            resource_type=resource_type,
            request_params=request_params,
            time_attribute_name=time_attribute_name,
            date_init=date_init,
            date_end=date_end,
            process_function=process_function,
            fhir_paths=fhir_paths,
            merge_on=merge_on,
            build_df_after_query=build_df_after_query,
        )

    def trade_rows_for_bundles(
        self,
        df: pd.DataFrame,
        resource_type: str,
        df_constraints: Dict[
            str, Union[Union[str, Tuple[str, str]], List[Union[str, Tuple[str, str]]]]
        ],
        request_params: Dict[str, Any] = None,
        num_pages: int = -1,
    ) -> Generator[FHIRObj, None, int]:
        """
        Go through the rows of a DataFrame (with multiprocessing), run a query and retrieve
        bundles for each row.

        :param df: The DataFrame with the queries
        :param resource_type: The resource to query, e.g. Patient, DiagnosticReport
        :param df_constraints: A dictionary containing a mapping between the FHIR attributes and
        the columns of the input DataFrame, e.g. {"subject" : "fhir_patient_id"}, where subject
        is the FHIR attribute and fhir_patient_id is the name of the column. It is also possible
        to add the system by using a tuple instead of a string, e.g. "code": (
        "http://loinc.org", "loinc_code")
        Possible structures:
        {"code": "code_column"}
        {"code": ("code_system", "code_column")}
        {"date": ["init_date_column", "end_date_column"]}
        {"date": [("ge", "init_date_column"), ("le", "end_date_column")]}
        :param request_params: The parameters for the query, e.g. _count, _id
        :param num_pages: The number of pages of bundles that should be returned, the default is
        -1 (all bundles), with any other value exactly that value of bundles will be returned,
        assuming that there are that many
        :return: A Generator containing FHIR bundles with the queried information for all rows
        """
        return self._trade_rows_for_bundles(
            df=df,
            resource_type=resource_type,
            df_constraints=df_constraints,
            request_params=request_params,
            num_pages=num_pages,
            tqdm_df_build=False,
        )

<<<<<<< HEAD
=======
    def trade_rows_for_dataframe_with_ref(
        self,
        df: pd.DataFrame,
        resource_type: str,
        df_constraints: Dict[
            str, Union[Union[str, Tuple[str, str]], List[Union[str, Tuple[str, str]]]]
        ],
        process_function: Callable[[FHIRObj], Any] = flatten_data,
        fhir_paths: List[Union[str, Tuple[str, str]]] = None,
        request_params: Dict[str, Any] = None,
        num_pages: int = -1,
        merge_on: str = None,
        read_from_cache: bool = False,
        disable_multiprocessing: bool = False,
    ) -> pd.DataFrame:
        warnings.warn(
            "The trade_rows_for_dataframe_with_ref function is deprecated, please use "
            "trade_rows_for_dataframe(..., with_ref=True) instead."
        )
        return self.trade_rows_for_dataframe(
            df=df,
            resource_type=resource_type,
            df_constraints=df_constraints,
            process_function=process_function,
            fhir_paths=fhir_paths,
            request_params=request_params,
            num_pages=num_pages,
            with_ref=True,
            merge_on=merge_on,
            read_from_cache=read_from_cache,
            disable_multiprocessing=disable_multiprocessing,
        )

>>>>>>> b9d8efe1
    def trade_rows_for_dataframe(
        self,
        df: pd.DataFrame,
        resource_type: str,
        df_constraints: Dict[
            str, Union[Union[str, Tuple[str, str]], List[Union[str, Tuple[str, str]]]]
        ],
        process_function: Callable[[FHIRObj], Any] = flatten_data,
        fhir_paths: List[Union[str, Tuple[str, str]]] = None,
        request_params: Dict[str, Any] = None,
        num_pages: int = -1,
        with_ref: bool = False,
        with_columns: List[Union[str, Tuple[str, str]]] = None,
        merge_on: str = None,
        build_df_after_query: bool = False,
    ) -> pd.DataFrame:
        """
        Go through the rows of a DataFrame (with multiprocessing), run a query, retrieve
        bundles for each row and transform them into a DataFrame.

        The DataFrames can be computed in different ways:
        1. The bundles are retrieved and the DataFrame is computed straight away, which can be
        obtained by setting `build_df_after_query` to False. If `with_ref` is True, then the
        DataFrame is always computed like this.
        2. If `build_df_after_query` is True and `with_ref` is False, then first all bundles
        will be retrieved, and then they will be processed into a DataFrame.

        :param df: The DataFrame with the queries
        :param resource_type: The resource to query, e.g. Patient, DiagnosticReport
        :param df_constraints: A dictionary containing a mapping between the FHIR attributes and
        the columns of the input DataFrame, e.g. {"subject" : "fhir_patient_id"}, where subject
        is the FHIR attribute and fhir_patient_id is the name of the column. It is also possible
        to add the system by using a tuple instead of a string, e.g. "code": (
        "http://loinc.org", "loinc_code")
        Possible structures:
        {"code": "code_column"}
        {"code": ("code_system", "code_column")}
        {"date": ["init_date_column", "end_date_column"]}
        {"date": [("ge", "init_date_column"), ("le", "end_date_column")]}
        :param request_params: The parameters for the query, e.g. _count, _id
        :param num_pages: The number of pages of bundles that should be returned per request,
        the default is -1 (all bundles), with any other value exactly that value of bundles will
        be returned, assuming that there are that many
        :param with_ref: Whether the input columns of `df_constraints` should be added to the
        output DataFrame
        :param with_columns: Whether additional columns from the source DataFrame should be
        added to output DataFrame. The columns from the source DataFrame can be either specified
        as a list of columns `[col1, col2, ...]` or as a list of tuples
        `[(new_name_for_col1, col1), (new_name_for_col2, col2), ...]`
        :param merge_on: Whether to merge the results on a certain row after computing. This is
        useful when using includes, if you store the IDs on the same column you can use that column
        to merge all the rows into one, an example is given in `bundles_to_dataframe`
        :param process_function: The transformation function going through the entries and
        storing the entries to save
        :param fhir_paths: A list of FHIR paths (https://hl7.org/fhirpath/) to be used to build the
        DataFrame, alternatively, a list of tuples can be used to specify the column name of the
        future column with (column_name, fhir_path). Please refer to the `bundles_to_dataframe`
        functions for notes on how to use the FHIR paths
        :param build_df_after_query: Whether the DataFrame should be built after all bundles have
        been collected, or whether the bundles should be transformed just after retrieving
        :return: A DataFrame containing FHIR bundles with the queried information for all rows
        and if requested some columns containing the original constraints
        """
        with logging_redirect_tqdm():
            if fhir_paths is not None:
                logger.info(
                    f"The selected process_function {process_function.__name__} will be "
                    f"overwritten."
                )
                process_function = self._set_up_fhirpath_function(fhir_paths)
            if not with_ref and not with_columns:
                return self._bundles_to_dataframe(
                    bundles=self._trade_rows_for_bundles(
                        df=df,
                        resource_type=resource_type,
                        df_constraints=df_constraints,
                        request_params=request_params,
                        num_pages=num_pages,
                        tqdm_df_build=not build_df_after_query,
                    ),
                    process_function=process_function,
                    merge_on=merge_on,
                    build_df_after_query=build_df_after_query,
                    disable_multiprocessing=self.disable_multiprocessing_build,
                )
            if self.caching and self.num_processes > 1:
                logger.info(
                    "In trade_rows_for_dataframe with multiprocessing, each row is handled by a "
                    "separate process, which sends the request and builds a Dataframe. "
                    "Since caching does not support multiprocessing, this function will now run on "
                    "a single process."
                )
            else:
                logger.info(
                    f"Querying each row of the DataFrame with {self.num_processes} processes."
                )
            request_params = {} if request_params is None else request_params.copy()
            adjusted_constraints = self._adjust_df_constraints(df_constraints)
            req_params_per_sample = self._get_request_params_for_sample(
                df=df,
                request_params=request_params,
                df_constraints=adjusted_constraints,
            )
            # Reformat the with_columns attribute such that it becomes a list of tuples
            # (new_name, current_name)
            # The columns to be added are either as elements in the list
            # [col1, col2, ...]
            # or as second argument of a tuple
            # [(renamed_col_1, col1), ...]
            with_columns_adjusted = (
                [(col, col) if isinstance(col, str) else col for col in with_columns]
                if with_columns is not None
                else []
            )
            # Create a dictionary to rename the columns
            with_columns_rename = {
                col: col_rename for col_rename, col in with_columns_adjusted
            }
            # Also go through the df_constraints, in case they are not in the list for renaming
            for _, list_of_constraints in adjusted_constraints.items():
                for _, value in list_of_constraints:
                    if value not in with_columns_rename:
                        with_columns_rename[value] = value
            # Prepare the inputs that will end up in the final dataframe
            input_params_per_sample = [
                {
                    **{
                        # The name of the parameter will be the same as the column name
                        # The value will be the same as the value in that column for that row
                        value: row[df.columns.get_loc(value)]
                        # Concatenate the given system identifier string with the desired
                        # identifier
                        for _, list_of_constraints in adjusted_constraints.items()
                        for _, value in list_of_constraints
                    },
                    # Add other columns from with_columns
                    **{
                        col: row[df.columns.get_loc(col)]
                        for _, col in with_columns_adjusted
                    },
                }
                for row in df.itertuples(index=False)
            ]
            # Add all the parameters needed by the steal_bundles function
            params_per_sample = [
                {
                    "resource_type": resource_type,
                    "request_params": req_sample,
                    "num_pages": num_pages,
                    "silence_tqdm": True,
                }
                for req_sample in req_params_per_sample
            ]
            found_dfs = []
            tqdm_text = f"Query & Build DF ({resource_type})"
            # TODO: Can the merge_on be run for each smaller DataFrame?
            #  is there the possibility to have resources referring to the same thing in
            #  different bundles?
            if (
                self.disable_multiprocessing_requests
                or self.disable_multiprocessing_build
            ):
                # If we don't want multiprocessing
                for param, input_param in tqdm(
                    zip(params_per_sample, input_params_per_sample),
                    total=len(params_per_sample),
                    desc=tqdm_text,
                ):
                    # Get the dataframe
                    found_df = self._query_to_dataframe(self._get_bundles)(
                        process_function=process_function,
                        build_df_after_query=False,
                        disable_multiprocessing_build=True,
                        **param,
                    )
                    self._copy_existing_columns(
                        df=found_df,
                        input_params=input_param,
                        key_mapping=with_columns_rename,
                    )
                    found_dfs.append(found_df)
            else:
                pool = multiprocessing.Pool(self.num_processes)
                results = []
                for param, input_param in tqdm(
                    zip(params_per_sample, input_params_per_sample),
                    total=len(params_per_sample),
                    desc=tqdm_text,
                ):
                    # Add the functions that we want to run
                    results.append(
                        (
                            pool.apply_async(
                                self._bundles_to_dataframe,
                                kwds=dict(
                                    bundles=[b for b in self._get_bundles(**param)],
                                    process_function=process_function,
                                    build_df_after_query=False,
                                    disable_multiprocessing=True,
                                ),
                            ),
                            input_param,
                        )
                    )
                for async_result, input_param in results:
                    # Get the results and build the dataframes
                    found_df = async_result.get()
                    self._copy_existing_columns(
                        df=found_df,
                        input_params=input_param,
                        key_mapping=with_columns_rename,
                    )
                    found_dfs.append(found_df)
                pool.close()
                pool.join()
            df = pd.concat(found_dfs, ignore_index=True)
            return (
                df
                if merge_on is None or len(df) == 0
                else self.merge_on_col(df, merge_on)
            )

    def bundles_to_dataframe(
        self,
        bundles: Union[List[FHIRObj], Generator[FHIRObj, None, int]],
        process_function: Callable[[FHIRObj], Any] = flatten_data,
        fhir_paths: List[Union[str, Tuple[str, str]]] = None,
        merge_on: str = None,
    ) -> pd.DataFrame:
        """
        Convert a bundle into a DataFrame using either the `flatten_data` function (default),
        FHIR paths or a custom processing function. For the case of `flatten_data` and the FHIR
        paths, each row of the DataFrame will represent a resource. In the custom processing
        function each bundle can be handled as one pleases.

        :param bundles: The bundles to transform
        :param process_function: The transformation function going through the entries and
        storing the entries to save
        :param fhir_paths: A list of FHIR paths (https://hl7.org/fhirpath/) to be used to build the
        DataFrame, alternatively, a list of tuples can be used to specify the column name of the
        future column with (column_name, fhir_path).
        :param merge_on: Whether to merge the results on a certain row after computing. This is
        useful when using includes, if you store the IDs on the same column you can use that column
        to merge all the rows into one, example below
        :return: A pandas DataFrame containing the queried information
        **NOTE 1 on FHIR paths**: The standard also allows some primitive math operations such as
        modulus (`mod`) or integer division (`div`), and this may be problematic if there are
        fields of the resource that use these terms as attributes.
        It is actually the case in many generated
        [public FHIR resources](https://hapi.fhir.org/baseDstu2/DiagnosticReport/133015).
        In this case the term `text.div` cannot be used, and you should use a processing function
        instead (as in 2.).
        **NOTE 2 on FHIR paths**: Since it is possible to specify the column name with a tuple
        `(key, fhir_path)`, it is important to know that if a key is used multiple times for different
        pieces of information but for the same resource, the field will be only filled with the first
        occurence that is not None.
        ```python
        df = search.steal_bundles_to_dataframe(
            resource_type="DiagnosticReport",
            request_params={
                "_count": 1,
                "_include": "DiagnosticReport:subject",
            },
            # CORRECT EXAMPLE
            # In this case subject.reference is None for patient, so all patients will have their Patient.id
            fhir_paths=[("patient", "subject.reference"), ("patient", "Patient.id")],
            # And Patient.id is None for DiagnosticReport, so they will have their subject.reference
            # fhir_paths=[("patient", "Patient.id"), ("patient", "subject.reference")],
            # WRONG EXAMPLE
            # In this case, only the first code will be stored
            # fhir_paths=[("code", "code.coding[0].code"), ("code", "code.coding[1].code")],
            # CORRECT EXAMPLE
            # Whenever we are working with codes, it is usually better to use the `where` argument
            # and to store the values using a meaningful name
            # fhir_paths=[
            #     ("code_abc", "code.coding.where(system = 'ABC').code"),
            #     ("code_def", "code.coding.where(system = 'DEF').code")
            # ],
            num_pages=1,
        )
        ```

        The following example will initially return one row for each entry, but using
        `group_row="patient_id"` we choose a column to run the merge on. This will merge the
        columns that contain values that for the others are empty, having then one row representing
        one patient.
        ```
        df = search.trade_rows_for_dataframe(
            resource_type="Patient",
            request_params={
                "_sort": "_id",
                "_count": 10,
                "birthdate": "ge1990",
                "_revinclude": "Condition:subject",
            },
            fhir_paths=[
                ("patient_id", "Patient.id"),
                ("patient_id", "Condition.subject.reference.replace('Patient/', '')"),
                "Patient.gender",
                "Condition.code.coding.code",
            ],
            num_pages=1,
            merge_on="patient_id"
        )
        ```
        """
        with logging_redirect_tqdm():
            if fhir_paths is not None:
                logger.info(
                    f"The selected process_function {process_function.__name__} will be "
                    f"overwritten."
                )
                process_function = self._set_up_fhirpath_function(fhir_paths)
            return self._bundles_to_dataframe(
                bundles=bundles,
                process_function=process_function,
                merge_on=merge_on,
                build_df_after_query=True,
                disable_multiprocessing=self.disable_multiprocessing_build,
            )

    @staticmethod
    def merge_on_col(df: pd.DataFrame, merge_on: str) -> pd.DataFrame:
        """
        Merges rows from different resources on a given attribute.
        :param df: The DataFrame where the merge should be applied
        :param merge_on: Whether to merge the results on a certain row after computing. This is
        useful when using includes, if you store the IDs on the same column you can use that column
        to merge all the rows into one
        :return: A DataFrame where the rows having the same `merge_on` attribute are merged.
        """
        # TODO: Could probably be done more efficiently?
        new_df = df[merge_on]
        for col in df.columns:
            if col == merge_on:
                continue
            new_df = pd.merge(
                left=new_df,
                right=df.loc[~df[col].isna(), [merge_on, col]],
                how="outer",
            )
        new_df = new_df.loc[new_df.astype(str).drop_duplicates().index]
        return new_df.reset_index(drop=True)

    @staticmethod
    def smash_rows(
        df: pd.DataFrame,
        group_by_col: str,
        separator: str = ", ",
        unique: bool = False,
        sort: bool = False,
        sort_reverse: bool = False,
    ) -> pd.DataFrame:
        """
        Group a DataFrame by a certain row and summarize all results of the involved rows into a
        single cell, separated by a predefined separator.

        :param df: The DataFrame to smash
        :param group_by_col: The column we should use to group by
        :param separator: The separator for the values
        :param unique: Whether only unique values should be stored
        :param sort: Whether the values should be sorted
        :param sort_reverse: Whether the values should sorted in reverse order
        :return: A DataFrame containing where the rows that have been grouped are now in a single
        row
        """
        return df.groupby(group_by_col, as_index=False).agg(
            {
                col: partial(
                    string_from_column,
                    separator=separator,
                    unique=unique,
                    sort=sort,
                    sort_reverse=sort_reverse,
                )
                for col in df.columns
            }
        )

    ##############################
    #     CONTEXT HANDLING       #
    ##############################

    def __enter__(self) -> "Pirate":
        return self

    def close(self) -> None:
        # Only close the session if it does not come from an authentication class
        if self._close_session_on_exit:
            self.session.close()

    def __exit__(
        self,
        exctype: Optional[Type[BaseException]],
        excinst: Optional[BaseException],
        exctb: Optional[TracebackType],
    ) -> None:
        self.close()

    ##############################
    # REQUEST PARAMETER HANDLING #
    ##############################

    @staticmethod
    def _concat_request_params(request_params: Dict[str, Any]) -> str:
        """
        Concatenates the parameters to create a request string.

        :param request_params: The parameters that should be used for the request
        :return: The concatenated string for the request
        """
        if "history" in request_params or "_id" in request_params:
            if "history" in request_params:
                param = "history"
            else:
                param = "_id"
            found_param = (
                request_params[param]
                if not isinstance(request_params[param], List)
                else next(iter(request_params[param]))
            )
            assert isinstance(found_param, str)
            if "history" in request_params:
                return f"{found_param}/_history"
            else:
                return found_param
        params = [
            f"{k}={v}"
            for k, v in request_params.items()
            if not isinstance(v, (list, tuple))
        ]
        params += [
            f"{k}={element}"
            for k, v in request_params.items()
            if isinstance(v, (list, tuple))
            for element in v
        ]
        return "&".join(params)

    @staticmethod
    def _adjust_df_constraints(
        df_constraints: Dict[
            str, Union[Union[str, Tuple[str, str]], List[Union[str, Tuple[str, str]]]]
        ]
    ) -> Dict[str, List[Tuple[str, str]]]:
        """
        Adjust the constraint dictionary to always have the same structure, which makes it easier
        to parse it for other function.

        Possible structures:
        {"code": "code_column"}
        {"code": ("code_system", "code_column")}
        {"date": ["init_date_column", "end_date_column"]}
        {"date": [("ge", "init_date_column"), ("le", "end_date_column")]}

        :param df_constraints: A dictionary that specifies the constraints that should be applied
        during a search query and that refer to a DataFrame
        :return: A standardized request dictionary
        """
        # First make sure that everything is transformed into a dictionary of lists
        df_constraints_list: Dict[str, List[Union[str, Tuple[str, str]]]] = {
            fhir_identifier: (
                [possible_list]
                if not isinstance(possible_list, List)
                else possible_list
            )
            for fhir_identifier, possible_list in df_constraints.items()
        }
        # Then handle the internal tuples
        return {
            fhir_identifier: [
                ("", column_constraint)
                if isinstance(column_constraint, str)
                else (
                    column_constraint[0]
                    + ("%7C" if "http" in column_constraint[0] else ""),
                    column_constraint[1],
                )
                for column_constraint in list_of_constraints
            ]
            for fhir_identifier, list_of_constraints in df_constraints_list.items()
        }

    @staticmethod
    def _get_request_params_for_sample(
        df: pd.DataFrame,
        request_params: Dict[str, Any],
        df_constraints: Dict[str, List[Tuple[str, str]]],
    ) -> List[Dict[str, List[str]]]:
        """
        Builds the request parameters for each sample by checking the constraint set on each row.
        The resulting request parameters are given by the general `request_params` and by the
        constraint given by each row. E.g. if df_constraints = {"subject": "patient_id"}, then
        the resulting list will contain {"subject": row.patient_id} for each row of the DataFrame.

        :param df: The DataFrame that contains the constraints that should be applied
        :param request_params: The parameters for the query that do not depend on the DataFrame
        :param df_constraints: A dictionary that specifies the constraints that should be applied
        during a search query and that refer to a DataFrame
        :return: A list of dictionary constraint for each row of the DataFrame
        """
        for _, list_of_constraints in df_constraints.items():
            for _, value in list_of_constraints:
                if df[value].isnull().any():
                    raise ValueError(
                        f"The column {value} contains NaN values, "
                        f"and thus it cannot be used to build queries."
                    )
        return [
            dict(
                {
                    fhir_identifier: [
                        (modifier + str(row[df.columns.get_loc(value)]).split("/")[-1])
                        if fhir_identifier == "_id"
                        else modifier + str(row[df.columns.get_loc(value)])
                        for modifier, value in list_of_constraints
                    ]
                    # Concatenate the given system identifier string with the desired identifier
                    for fhir_identifier, list_of_constraints in df_constraints.items()
                },
                **request_params,
            )
            for row in df.itertuples(index=False)
        ]

    def _get_timespan_list(
        self, date_init: str, date_end: str
    ) -> List[Tuple[str, str]]:
        """
        Divides a timespan into equal parts according to the number of processes selected.

        :param date_init: Beginning of the timespan
        :param date_end: End of the timespan
        :return: A list of sub periods that divide the timespan into equal parts
        """
        timespans = (
            pd.date_range(date_init, date_end, periods=(self.num_processes + 1))
            .strftime(self._time_format)
            .tolist()
        )
        # Convert the list into tuples
        return [(timespans[i], timespans[i + 1]) for i in range(len(timespans) - 1)]

    def _return_count_from_request(
        self, request_params: Dict[str, Any]
    ) -> Optional[int]:
        """
        Return the number of expected resources per page. If count has been defined in the
        request parameters, return it, otherwise choose the default count that has been given as
        input to the class.

        :param request_params: The parameters for the current request
        :return: The number of resources that shall be returned for every page
        """
        return (
            int(request_params["_count"])
            if "_count" in request_params
            else self._default_count
        )

    ##############################
    #       BUNDLE HANDLING      #
    ##############################

    def _get_response(self, request_url: str) -> Optional[FHIRObj]:
        """
        Performs the API request and returns the response as a dictionary.

        :param request_url: The request string
        :return: A FHIR bundle
        """
        try:
            response = self.session.get(request_url, **self.optional_get_params)
            if self._print_request_url:
                tqdm.write(request_url)
            response.raise_for_status()
            json_response = FHIRObj(**response.json())
            return json_response
        except Exception:
            # Leave this to be able to quickly see the errors
            logger.error(traceback.format_exc())
            return None

    @staticmethod
    def _get_total_from_bundle(
        bundle: Optional[FHIRObj],
        count_entries: bool = False,
    ) -> Optional[int]:
        """
        Return the total attribute of a bundle or the number of entries.

        :param bundle: The bundle for which we need to find the total
        :param count_entries: Whether the number of entries should be counted instead
        :return: The total attribute for this bundle or the total number of entries
        """
        if bundle is not None:
            if count_entries and bundle.entry is not None:
                return len(bundle.entry)
            if bundle.total is not None:
                assert isinstance(bundle.total, int)
                return bundle.total
        return None

    def _build_request_url(
        self, resource_type: str, request_params: Dict[str, Any]
    ) -> str:
        """
        Use the resource type and the request parameters to build the final request URL.

        :param resource_type: The resource to call
        :param request_params: The parameters for the request
        :return: The URL for the request
        """
        request_params_string = self._concat_request_params(request_params)
        return (
            f"{self.base_url}{self.fhir_app_location}{resource_type}"
            f"{'/' if ('history' in request_params or '_id' in request_params) else '?'}{request_params_string}"
        )

    def _get_bundles(
        self,
        resource_type: str,
        request_params: Dict[str, Any] = None,
        num_pages: int = -1,
        silence_tqdm: bool = False,
        tqdm_df_build: bool = False,
    ) -> Generator[FHIRObj, None, int]:
        """
        Executes a request, iterates through the result pages and returns all the bundles as a
        generator.
        Additionally, some checks are performed, and the corresponding warnings are returned:
        - Whether a sorting has been defined
        - Whether the current bundle is empty

        :param resource_type: The resource to be queried, e.g. DiagnosticReport
        :param request_params: The parameters for the query, e.g. _count, _id
        :param num_pages: The number of pages of bundles that should be returned, the default is
        -1 (all bundles), with any other value exactly that value of bundles will be returned,
        assuming that there are that many
        :param silence_tqdm: Whether tqdm should be disabled
        :param tqdm_df_build: Whether this function is being used by a wrapper to also build a
        DataFrame, in such case the "Build DF" string will be added to the tdqm text
        :return: A Generator of FHIR bundles containing the queried information
        """
<<<<<<< HEAD
=======
        if read_from_cache:
            warnings.warn(
                "You are trying to read from cache without having specified a bundle caching "
                "folder, so the caching is not activated and the bundles will not be read"
                "from cache."
            )
>>>>>>> b9d8efe1
        if num_pages == 0:
            return 0
        current_params = {} if request_params is None else request_params
        bundle = self._get_response(
            self._build_request_url(resource_type, current_params)
        )
        bundle_total: Union[int, float] = num_pages
        total = self._get_total_from_bundle(bundle, count_entries=False)

        if bundle_total == -1:
            n_entries = self._get_total_from_bundle(bundle, count_entries=True)
            if total and n_entries:
                bundle_total = math.ceil(total / n_entries)
            else:
                bundle_total = math.inf

        if (
            "history" not in (request_params or {})
            and "_id" not in (request_params or {})
            and bundle_total != math.inf
            and bundle_total > 1
            and not any(k == "_sort" for k, _ in current_params.items())
        ):
            warnings.warn(
                f"We detected multiple pages (approximately {bundle_total} pages) but "
                f"no sorting method has been defined, which may yield incorrect results. "
                f"We will set the sorting parameter to _id."
            )
            current_params["_sort"] = "_id"
            request_params_string = self._concat_request_params(current_params)
            bundle = self._get_response(
                f"{self.base_url}{self.fhir_app_location}{resource_type}?{request_params_string}"
            )

        progress_bar = tqdm(
            disable=silence_tqdm,
            desc=f"Query & Build DF ({resource_type})"
            if tqdm_df_build
            else f"Query ({resource_type})",
            total=bundle_total,
        )
        bundle_iter = 0
        while bundle is not None:
            progress_bar.update()
            # Return our bundle
            yield bundle
            bundle_iter += 1
            # Find the next page, if it exists
            next_link_url = next(
                (link.url for link in bundle.link or [] if link.relation == "next"),
                None,
            )
            if next_link_url is None or bundle_iter >= bundle_total:
                break
            else:
                # Re-assign bundle and start new iteration
                bundle = self._get_response(
                    f"{self.base_url}{next_link_url}"
                    if self.domain not in next_link_url
                    else next_link_url  # on HAPI the server
                )
        progress_bar.close()
        return bundle_iter

    def _get_bundles_for_timespan(
        self,
        resource_type: str,
        request_params: Dict[str, Any],
        time_attribute_name: str,
        timespan: Tuple[str, str],
        num_pages: int,
        silence_tqdm: bool,
        tqdm_df_build: bool,
    ) -> Generator[FHIRObj, None, int]:
        """
        Wrapper function that sets the `time_attribute_name` date parameters for the
        `sail_through_search_space function`.
        """
        request_params[time_attribute_name] = (
            f"ge{timespan[0]}",
            f"lt{timespan[1]}",
        )
        return self._get_bundles(
            resource_type=resource_type,
            request_params=request_params,
            num_pages=num_pages,
            silence_tqdm=silence_tqdm,
            tqdm_df_build=tqdm_df_build,
        )

    @staticmethod
    def _generator_to_list(f: Callable, *args: Any, **kwargs: Any) -> List[FHIRObj]:
        """
        Wrapper function that converts the result of a function returning a generator to a list.
        """
        return list(f(*args, **kwargs))

    ##############################
    #      QUERY HANDLING        #
    ##############################

    def _run_multiquery(
        self,
        func: Callable,
        query_params: List[Any],
        tqdm_text: str,
    ) -> Generator[FHIRObj, None, int]:
        n_bundles = 0
        if self.disable_multiprocessing_requests:
            for param in tqdm(query_params, total=len(query_params), desc=tqdm_text):
                for bundle in func(param):
                    yield bundle
                    n_bundles += 1
        else:
            pool = multiprocessing.Pool(processes=self.num_processes)
            for bundles_per_query in tqdm(
                pool.imap(partial(self._generator_to_list, func), query_params),
                total=len(query_params),
                desc=tqdm_text,
            ):
                for bundle in bundles_per_query:
                    yield bundle
                    n_bundles += 1
            pool.close()
            pool.join()
        return n_bundles

    def _sail_through_search_space(
        self,
        resource_type: str,
        time_attribute_name: str,
        date_init: Union[str, datetime.date],
        date_end: Union[str, datetime.date],
        request_params: Dict[str, Any] = None,
        tqdm_df_build: bool = False,
    ) -> Generator[FHIRObj, None, int]:
        """
        Uses the multiprocessing module to speed up some queries. The time frame is
        divided into multiple time spans (as many as there are processes) and each smaller
        time frame is investigated simultaneously.

        :param resource_type: The resource to query, e.g. Patient, DiagnosticReport
        :param time_attribute_name: The time attribute that should be used to define the
        timespan; e.g. started for ImagingStudy, date for DiagnosticReport
        :param date_init: The start of the timespan for time_attribute_name
        :param date_end: The end of the timespan for time_attribute_name
        :param request_params:  The parameters for the query, e.g. _count, _id
        :param tqdm_df_build: Whether this function is being used by a wrapper to also build a
        DataFrame, in such case the "Build DF" string will be added to the tdqm text
        :return: A Generator containing FHIR bundles with the queried information for all timespans
        """
        # Check if the date parameters that we use for multiprocessing are already included in
        # the request parameters
        request_params = {} if request_params is None else request_params.copy()
        search_division_params = [
            k for k in request_params.keys() if k == time_attribute_name
        ]
        # If they are, remove them and issue a warning
        with logging_redirect_tqdm():
            if len(search_division_params) > 0:
                warnings.warn(
                    f"Detected use of parameter {time_attribute_name} "
                    f"in the request parameters. Please use the date_init (inclusive) and "
                    f"date_end (exclusive) parameters instead."
                )
                # Remove all elements that refer to a date
                request_params = {
                    key: request_params[key]
                    for key in request_params
                    if key not in search_division_params
                }
            if not isinstance(date_init, datetime.date):
                date_init = parse(date_init)
            if not isinstance(date_end, datetime.date):
                date_end = parse(date_end)
            date_init = date_init.strftime(self._time_format)
            date_end = date_end.strftime(self._time_format)
            # Copy the dictionary to run a first test
            logger.info(
                f"Running sail_through_search_space with {self.num_processes} processes."
            )
            # Divide the current time period into smaller spans
            timespans = self._get_timespan_list(date_init, date_end)
            func: Callable = partial(
                self._get_bundles_for_timespan,
                resource_type,
                request_params,
                time_attribute_name,
                num_pages=-1,
                silence_tqdm=True,
                tqdm_df_build=tqdm_df_build,
            )
            return self._run_multiquery(
                func=func,
                query_params=timespans,
                tqdm_text=f"Query Timespans & Build DF ({resource_type})"
                if tqdm_df_build
                else f"Query Timespans ({resource_type})",
            )

    def _trade_rows_for_bundles(
        self,
        df: pd.DataFrame,
        resource_type: str,
        df_constraints: Dict[
            str, Union[Union[str, Tuple[str, str]], List[Union[str, Tuple[str, str]]]]
        ],
        request_params: Dict[str, Any] = None,
        num_pages: int = -1,
        tqdm_df_build: bool = False,
    ) -> Generator[FHIRObj, None, int]:
        """
        Go through the rows of a DataFrame (with multiprocessing), run a query and retrieve
        bundles for each row.

        :param df: The DataFrame with the queries
        :param resource_type: The resource to query, e.g. Patient, DiagnosticReport
        :param df_constraints: A dictionary containing a mapping between the FHIR attributes and
        the columns of the input DataFrame, e.g. {"subject" : "fhir_patient_id"}, where subject
        is the FHIR attribute and fhir_patient_id is the name of the column. It is also possible
        to add the system by using a tuple instead of a string, e.g. "code": (
        "http://loinc.org", "loinc_code")
        :param request_params: The parameters for the query, e.g. _count, _id
        :param num_pages: The number of pages of bundles that should be returned, the default is
        -1 (all bundles), with any other value exactly that value of bundles will be returned,
        assuming that there are that many
        :param tqdm_df_build: Whether this function is being used by a wrapper to also build a
        DataFrame, in such case the "Build DF" string will be added to the tdqm text
        :return: A Generator containing FHIR bundles with the queried information for all rows
        """
        request_params = {} if request_params is None else request_params.copy()
        with logging_redirect_tqdm():
            logger.info(
                f"Querying each row of the DataFrame with {self.num_processes} processes."
            )
            request_params_per_sample = self._get_request_params_for_sample(
                df=df,
                request_params=request_params,
                df_constraints=self._adjust_df_constraints(df_constraints),
            )
            func: Callable = partial(
                self._get_bundles,
                resource_type,
                num_pages=num_pages,
                silence_tqdm=True,
            )
            return self._run_multiquery(
                func=func,
                query_params=request_params_per_sample,
                tqdm_text=f"Query Rows & Build DF ({resource_type})"
                if tqdm_df_build
                else f"Query Rows ({resource_type})",
            )

    @staticmethod
    def _copy_existing_columns(
        df: pd.DataFrame,
        input_params: Dict[str, str],
        key_mapping: Dict[str, str],
    ) -> None:
        """
        Copy the existing columns into the new DataFrame.

        :param df: The DataFrame that was generated from the bundles
        :param input_params: The input columns that should be added to the new DataFrame
        :param key_mapping: A dictionary that can be used to change the name of the input columns
        """
        # Add the key from the input
        for key, value in input_params.items():
            if key_mapping[key] in df.columns:
                warnings.warn(
                    f"A column with name {key_mapping[key]} already exists in the output"
                    f"DataFrame, and the column {key} will not be copied."
                )
            else:
                df[key_mapping[key]] = value

    def _set_up_fhirpath_function(
        self, fhir_paths: List[Union[str, Tuple[str, str]]]
    ) -> Callable:
        """
        Prepares and compiles the FHIRPath and sets them as the processing function for building
        the DataFrames.
        :param fhir_paths: A list of FHIR paths (https://hl7.org/fhirpath/) to be used to build the
        DataFrame, alternatively, a list of tuples can be used to specify the column name of the
        future column with (column_name, fhir_path).
        :return: A function that converts a bundle into a list of information extracted with the
        FHIR paths.
        """
        fhir_paths_with_name = [
            (path[0], path[1]) if isinstance(path, tuple) else (path, path)
            for path in fhir_paths
        ]
        if not self.silence_fhirpath_warning:
            for _, path in fhir_paths_with_name:
                for token in self.FHIRPATH_INVALID_TOKENS:
                    if (
                        re.search(pattern=rf"{token}[\.\[]|[\.\]]{token}$", string=path)
                        is not None
                    ):
                        warnings.warn(
                            f"You are using the term {token} in of your FHIR path {path}. "
                            f"Please keep in mind that this token can be used a function according "
                            f"to the FHIRPath specification (https://hl7.org/fhirpath/), which "
                            f"means that it will not be interpreted as path expression. "
                            f"E.g., if you are using text.div, it will not work, because 'div' is "
                            f"already a string that can be used for integer division. "
                            f"If you really want to do this, please use processing functions "
                            f"instead. If you are using the FHIRPath expressions correctly as "
                            f"they are intended, you can silence the warning when "
                            f"initializing the class."
                        )
        fhir_paths_with_name = [
            (name, fhirpathpy.compile(path=path)) for name, path in fhir_paths_with_name
        ]
        return partial(parse_fhir_path, compiled_fhir_paths=fhir_paths_with_name)

    def _bundles_to_dataframe(
        self,
        bundles: Union[List[FHIRObj], Generator[FHIRObj, None, int]],
        process_function: Callable[[FHIRObj], Any] = flatten_data,
        merge_on: str = None,
        build_df_after_query: bool = False,
        disable_multiprocessing: bool = False,
    ) -> pd.DataFrame:
        """
        Convert a bundle into a DataFrame using either the `flatten_data` function (default),
        FHIR paths or a custom processing function. For the case of `flatten_data` and the FHIR
        paths, each row of the DataFrame will represent a resource. In the custom processing
        function each bundle can be handled as one pleases.

        :param bundles: The bundles to transform
        :param process_function: The transformation function going through the entries and
        storing the entries to save
        :param merge_on: Whether to merge the results on a certain row after computing. This is
        useful when using includes, if you store the IDs on the same column you can use that column
        to merge all the rows into one, an example is given in `bundles_to_dataframe`
        :param build_df_after_query: Whether the DataFrame should be built after all bundles have
        been collected, or whether the bundles should be transformed just after retrieving
        :param disable_multiprocessing: Whether the bundles should be processed sequentially
        :return: A pandas DataFrame containing the queried information
        """
        if disable_multiprocessing:
            results = [item for bundle in bundles for item in process_function(bundle)]
        else:
            # TODO: It could be that this never makes sense
            pool = multiprocessing.Pool(self.num_processes)
            if build_df_after_query or isinstance(bundles, List):
                bundles = list(bundles)
                results = [
                    item
                    for sublist in tqdm(
                        pool.imap(process_function, bundles),
                        total=len(bundles),
                        desc="Build DF",
                    )
                    for item in sublist
                ]
            else:
                results = [
                    item
                    for sublist in pool.imap(process_function, bundles)
                    for item in sublist
                ]
            pool.close()
            pool.join()
        df = pd.DataFrame(results)
        return (
            df if merge_on is None or len(df) == 0 else self.merge_on_col(df, merge_on)
        )

    def _query_to_dataframe(
        self,
        bundles_function: Callable,
    ) -> Callable:
        """
        Wrapper function that can be used to transform any function return Lists/Generators of
        bundles into DataFrames.

        :param bundles_function: The function that returns a Generator/List of bundles and that
        can be used to build the DataFrame
        :return: A DataFrame containing the queried information
        """

        def wrap(
            process_function: Callable[[FHIRObj], Any] = flatten_data,
            fhir_paths: List[Union[str, Tuple[str, str]]] = None,
            merge_on: str = None,
            build_df_after_query: bool = False,
            disable_multiprocessing_build: bool = False,
            *args: Any,
            **kwargs: Any,
        ) -> pd.DataFrame:
            with logging_redirect_tqdm():
                if fhir_paths is not None:
                    logger.info(
                        f"The selected process_function {process_function.__name__} will be "
                        f"overwritten."
                    )
                    process_function = self._set_up_fhirpath_function(fhir_paths)
                return self._bundles_to_dataframe(
                    bundles=bundles_function(
                        *args, **kwargs, tqdm_df_build=not build_df_after_query
                    ),
                    process_function=process_function,
                    merge_on=merge_on,
                    build_df_after_query=build_df_after_query,
                    disable_multiprocessing=disable_multiprocessing_build,
                )

        return wrap<|MERGE_RESOLUTION|>--- conflicted
+++ resolved
@@ -358,8 +358,6 @@
             tqdm_df_build=False,
         )
 
-<<<<<<< HEAD
-=======
     def trade_rows_for_dataframe_with_ref(
         self,
         df: pd.DataFrame,
@@ -372,8 +370,6 @@
         request_params: Dict[str, Any] = None,
         num_pages: int = -1,
         merge_on: str = None,
-        read_from_cache: bool = False,
-        disable_multiprocessing: bool = False,
     ) -> pd.DataFrame:
         warnings.warn(
             "The trade_rows_for_dataframe_with_ref function is deprecated, please use "
@@ -389,11 +385,8 @@
             num_pages=num_pages,
             with_ref=True,
             merge_on=merge_on,
-            read_from_cache=read_from_cache,
-            disable_multiprocessing=disable_multiprocessing,
-        )
-
->>>>>>> b9d8efe1
+        )
+
     def trade_rows_for_dataframe(
         self,
         df: pd.DataFrame,
@@ -1038,15 +1031,6 @@
         DataFrame, in such case the "Build DF" string will be added to the tdqm text
         :return: A Generator of FHIR bundles containing the queried information
         """
-<<<<<<< HEAD
-=======
-        if read_from_cache:
-            warnings.warn(
-                "You are trying to read from cache without having specified a bundle caching "
-                "folder, so the caching is not activated and the bundles will not be read"
-                "from cache."
-            )
->>>>>>> b9d8efe1
         if num_pages == 0:
             return 0
         current_params = {} if request_params is None else request_params
