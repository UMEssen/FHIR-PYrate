--- conflicted
+++ resolved
@@ -375,11 +375,7 @@
         disable_multiprocessing: bool = False,
     ) -> pd.DataFrame:
         logger.warning(
-<<<<<<< HEAD
             "The trade_rows_for_dataframe_with_ref function is deprecated, please use "
-=======
-            "The trade_rows_for_dataframe_with_ref function is deprecated, please use"
->>>>>>> 5c17827e
             "trade_rows_for_dataframe(..., with_ref=True) instead."
         )
         return self.trade_rows_for_dataframe(
@@ -396,7 +392,6 @@
             disable_multiprocessing=disable_multiprocessing,
         )
 
-<<<<<<< HEAD
     @staticmethod
     def _copy_existing_columns(
         df: pd.DataFrame,
@@ -420,8 +415,7 @@
             else:
                 df[key_mapping[key]] = value
 
-=======
->>>>>>> 5c17827e
+
     def trade_rows_for_dataframe(
         self,
         df: pd.DataFrame,
@@ -434,10 +428,7 @@
         request_params: Dict[str, Any] = None,
         num_pages: int = -1,
         with_ref: bool = False,
-<<<<<<< HEAD
         with_columns: List[Union[str, Tuple[str, str]]] = None,
-=======
->>>>>>> 5c17827e
         merge_on: str = None,
         read_from_cache: bool = False,
         disable_multiprocessing: bool = False,
@@ -473,11 +464,8 @@
         assuming that there are that many
         :param with_ref: Whether the input columns of `df_constraints` should be added to the
         output DataFrame
-<<<<<<< HEAD
         :param with_columns: Whether additional columns from the source DataFrame should be
         added to output DataFrame, as a list of column names from the source DataFrames
-=======
->>>>>>> 5c17827e
         :param merge_on: Whether to merge the results on a certain row after computing. This is
         useful when using includes, if you store the IDs on the same column you can use that column
         to merge all the rows into one, example below
@@ -528,11 +516,7 @@
                     f"overwritten."
                 )
                 process_function = self._set_up_fhirpath_function(fhir_paths)
-<<<<<<< HEAD
             if not with_ref and not with_columns:
-=======
-            if not with_ref:
->>>>>>> 5c17827e
                 df = self._bundles_to_dataframe(
                     bundles=self._trade_rows_for_bundles(
                         df=df,
@@ -559,7 +543,6 @@
                     request_params=request_params,
                     df_constraints=adjusted_constraints,
                 )
-<<<<<<< HEAD
                 # Reformat the with_columns attribute such that it becomes a list of tuples
                 # (new_name, current_name)
                 # The columns to be added are either as elements in the list
@@ -600,17 +583,6 @@
                             col: row[df.columns.get_loc(col)]
                             for _, col in with_columns_adjusted
                         },
-=======
-                # Prepare the inputs that will end up in the final dataframe
-                input_params_per_sample = [
-                    {
-                        # The name of the parameter will be the same as the column name
-                        # The value will be the same as the value in that column for that row
-                        value: row[df.columns.get_loc(value)]
-                        # Concatenate the given system identifier string with the desired identifier
-                        for _, list_of_constraints in adjusted_constraints.items()
-                        for _, value in list_of_constraints
->>>>>>> 5c17827e
                     }
                     for row in df.itertuples(index=False)
                 ]
@@ -648,17 +620,11 @@
                         found_df = self._query_to_dataframe(self._bundle_fn)(
                             **param, **params_for_post
                         )
-<<<<<<< HEAD
                         self._copy_existing_columns(
                             df=found_df,
                             input_params=input_param,
                             key_mapping=with_columns_rename,
                         )
-=======
-                        # Add the key from the input
-                        for key, value in input_param.items():
-                            found_df[key] = value
->>>>>>> 5c17827e
                         found_dfs.append(found_df)
                 else:
                     pool = multiprocessing.Pool(self.num_processes)
@@ -682,16 +648,11 @@
                     for async_result, input_param in results:
                         # Get the results and build the dataframes
                         found_df = async_result.get()
-<<<<<<< HEAD
                         self._copy_existing_columns(
                             df=found_df,
                             input_params=input_param,
                             key_mapping=with_columns_rename,
                         )
-=======
-                        for key, value in input_param.items():
-                            found_df[key] = value
->>>>>>> 5c17827e
                         found_dfs.append(found_df)
                     pool.close()
                     pool.join()
