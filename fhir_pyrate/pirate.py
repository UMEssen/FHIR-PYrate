--- conflicted
+++ resolved
@@ -307,64 +307,6 @@
             build_df_after_query=build_df_after_query,
         )
 
-<<<<<<< HEAD
-    @staticmethod
-    def _adjust_df_constraints(
-        df_constraints: Dict[str, Union[str, Tuple[str, str]]]
-    ) -> Dict[str, Tuple[str, str]]:
-        """
-        Adjust the constraint dictionary to always have the same structure, which makes it easier
-        to parse it for other function.
-
-        :param df_constraints: A dictionary that specifies the constraints that should be applied
-        during a search query and that refer to a DataFrame
-        :return: A standardized request dictionary
-        """
-        return {
-            fhir_identifier: (
-                ("", second_term) if isinstance(second_term, str) else second_term
-            )
-            for fhir_identifier, second_term in df_constraints.items()
-        }
-
-    @staticmethod
-    def _get_request_params_for_sample(
-        df: pd.DataFrame,
-        request_params: Dict[str, Any],
-        df_constraints: Dict[str, Tuple[str, str]],
-    ) -> List[Dict[str, str]]:
-        """
-        Given a DataFrame and a dictionary of constraints regarding the DataFrame,
-        build a dictionary containing all the request parameters.
-
-        :param df: The DataFrame that contains the constraints that should be applied
-        :param request_params: The parameters for the query that do not depend on the DataFrame
-        :param df_constraints: A dictionary that specifies the constraints that should be applied
-        during a search query and that refer to a DataFrame
-        :return: A list of dictionary constraint for each row of the DataFrame
-        """
-        for _, (_, value) in df_constraints.items():
-            if df[value].isnull().any():
-                raise ValueError(
-                    f"The column {value} contains NaN values, "
-                    f"and thus it cannot be used to build queries."
-                )
-        return [
-            dict(
-                {
-                    fhir_identifier: (
-                        (system + row[df.columns.get_loc(value)].split("/")[-1])
-                        if fhir_identifier == "_id"
-                        else system + row[df.columns.get_loc(value)]
-                    )
-                    # Concatenate the given system identifier string with the desired identifier
-                    for fhir_identifier, (system, value) in df_constraints.items()
-                },
-                **request_params,
-            )
-            for row in df.itertuples(index=False)
-        ]
-=======
     def trade_rows_for_bundles(
         self,
         df: pd.DataFrame,
@@ -378,7 +320,6 @@
         """
         Go through the rows of a DataFrame (with multiprocessing), run a query and retrieve
         bundles for each row.
->>>>>>> 06dcf38b
 
         :param df: The DataFrame with the queries
         :param resource_type: The resource to query, e.g. Patient, DiagnosticReport
@@ -470,15 +411,8 @@
             fhir_paths=fhir_paths,
             build_df_after_query=build_df_after_query,
         )
-<<<<<<< HEAD
-        request_params_per_sample = self._get_request_params_for_sample(
-            df=df,
-            request_params=request_params,
-            df_constraints=self._adjust_df_constraints(df_constraints),
-=======
         return (
             df if merge_on is None or len(df) == 0 else self.merge_on_row(df, merge_on)
->>>>>>> 06dcf38b
         )
 
     def trade_rows_for_dataframe_with_ref(
@@ -568,21 +502,20 @@
             logger.info(
                 f"Querying each row of the DataFrame with {self.num_processes} processes."
             )
-            req_params_per_sample = self._get_request_params_for_constraint(
-                df=df, request_params=request_params, df_constraints=df_constraints
+            adjusted_constraints = self._adjust_df_constraints(df_constraints)
+            req_params_per_sample = self._get_request_params_for_sample(
+                df=df,
+                request_params=request_params,
+                df_constraints=adjusted_constraints,
             )
             # Prepare the inputs that will end up in the final dataframe
             input_params_per_sample = [
                 {
                     # The name of the parameter will be the same as the column name
                     # The value will be the same as the value in that column for that row
-                    (second_term if isinstance(second_term, str) else second_term[1]): (
-                        row[df.columns.get_loc(second_term)]
-                        if isinstance(second_term, str)
-                        else str(row[df.columns.get_loc(second_term[1])])
-                    )
+                    value: row[df.columns.get_loc(value)]
                     # Concatenate the given system identifier string with the desired identifier
-                    for _, second_term in df_constraints.items()
+                    for _, (_, value) in adjusted_constraints.items()
                 }
                 for row in df.itertuples(index=False)
             ]
@@ -714,157 +647,11 @@
         )
         ```
         """
-<<<<<<< HEAD
-        if fhir_paths is not None:
-            try:
-                import fhirpathpy  # noqa
-            except ImportError as e:
-                raise ImportError(self.FHIRPATH_IMPORT_ERROR) from e
-            logging.debug(
-                f"The selected process_function {process_function.__name__} will be "
-                f"overwritten."
-            )
-            fhir_paths_with_name = [
-                (path[0], path[1]) if isinstance(path, tuple) else (path, path)
-                for path in fhir_paths
-            ]
-            if not self.silence_fhirpath_warning:
-                for _, path in fhir_paths_with_name:
-                    for token in self.FHIRPATH_INVALID_TOKENS:
-                        if (
-                            re.search(
-                                pattern=rf"{token}[\.\[]|[\.\]]{token}$", string=path
-                            )
-                            is not None
-                        ):
-                            logging.warning(
-                                f"You are using the term {token} in of your FHIR path {path}. "
-                                f"Please keep in mind that this token can be used a function according "
-                                f"to the FHIRPath specification (https://hl7.org/fhirpath/), which "
-                                f"means that it will not be interpreted as path expression. "
-                                f"E.g., if you are using text.div, it will not work, because 'div' is "
-                                f"already a string that can be used for integer division. "
-                                f"If you really want to do this, please use processing functions "
-                                f"instead. If you are using the FHIRPath expressions correctly as "
-                                f"they are intended, you can silence the warning when "
-                                f"initializing the class."
-                            )
-            process_function = partial(parse_fhir_path, fhir_paths=fhir_paths_with_name)
-        if self.num_processes > 1 and not single_process:
-            pool = multiprocessing.Pool(self.num_processes)
-            results = [
-                item
-                for sublist in tqdm(
-                    pool.imap(process_function, bundles),
-                    total=len(bundles),
-                    desc="Build DF",
-                )
-                for item in sublist
-            ]
-            pool.close()
-            pool.join()
-        else:
-            results = [item for bundle in bundles for item in process_function(bundle)]
-        return pd.DataFrame(results)
-
-    def trade_rows_for_dataframe(
-        self,
-        df: pd.DataFrame,
-        resource_type: str,
-        df_constraints: Dict[str, Union[str, Tuple[str, str]]],
-        process_function: Callable[[FHIRObj], Any] = flatten_data,
-        fhir_paths: List[Union[str, Tuple[str, str]]] = None,
-        request_params: Dict[str, Any] = None,
-        stop_after_first_page: bool = False,
-        read_from_cache: bool = False,
-    ) -> pd.DataFrame:
-        """
-        Go through the rows of a DataFrame (with multiprocessing) and run a query and retrieve
-        bundles and store them in a DataFrame. There are two differences between this approach
-        and trade_rows_for_bundles:
-        1. Here, the bundles are retrieved and the DataFrame is computed straight away. In
-        query_to_dataframe(bundles_function=self.trade_rows_for_bundles, ...) first all the
-        bundles are retrieved, and then they are converted into a DataFrame.
-        2. If the df_constraints constraints are specified, they will end up in the final DataFrame.
-
-        :param df: The DataFrame with the queries
-        :param resource_type: The resource to query, e.g. Patient, DiagnosticReport
-        :param df_constraints: A dictionary containing a mapping between the FHIR attributes and
-        the columns of the input DataFrame, e.g. {"subject" : "fhir_patient_id"}, where subject
-        is the FHIR attribute and fhir_patient_id is the name of the column. It is also possible
-        to add the system by using a tuple instead of a string, e.g. "code": (
-        "http://loinc.org", "loinc_code")
-        :param process_function: The transformation function going through the entries and
-        storing the entries to save
-        :param fhir_paths: A list of FHIR paths (https://hl7.org/fhirpath/) to be used to build the
-        DataFrame, alternatively, a list of tuples can be used to specify the column name of the
-        future column with (column_name, fhir_path). Please refer to the `bundles_to_dataframe`
-        functions for notes on how to use the FHIR paths.
-        :param request_params: The parameters for the query, e.g. _count, _id
-        :param stop_after_first_page: Whether only the first page should be returned or whether
-        we should return bundles as long as there are pages
-        :param read_from_cache: Whether we should read the bundles from a cache folder,
-        in case they have already been computed
-        :return: A pandas DataFrame containing the queried information merged with the original
-        DataFrame
-        """
-        if fhir_paths is not None:
-            try:
-                import fhirpathpy  # noqa
-            except ImportError as e:
-                raise ImportError(self.FHIRPATH_IMPORT_ERROR) from e
-        request_params = {} if request_params is None else request_params
-        logging.info(
-            f"Querying each row of the DataFrame with {self.num_processes} processes."
-        )
-        adjusted_constraints = self._adjust_df_constraints(df_constraints)
-        req_params_per_sample = self._get_request_params_for_sample(
-            df=df, request_params=request_params, df_constraints=adjusted_constraints
-        )
-        input_params_per_sample = [
-            {
-                # The name of the parameter will be the same as the column name
-                # The value will be the same as the value in that column for that row
-                value: str(row[df.columns.get_loc(value)])
-                for _, (_, value) in adjusted_constraints.items()
-            }
-            for row in df.itertuples(index=False)
-        ]
-        # Add all the parameters needed by the apply_async function
-        params_per_sample = [
-            {
-                "resource_type": resource_type,
-                "request_params": req_sample,
-                "bundles_function": self.steal_bundles,
-                "process_function": process_function,
-                "fhir_paths": fhir_paths,
-                "stop_after_first_page": stop_after_first_page,
-                "read_from_cache": read_from_cache,
-                "silence_tqdm": True,
-                "disable_multiprocessing_process_function": True,
-            }
-            for req_sample in req_params_per_sample
-        ]
-        found_dfs = []
-        # TODO: Too late for this.
-        #  Refactor this into one single function, the problem is currently that the
-        #  notebooks are not happy with multiprocessing
-        if self.num_processes > 1:
-            pool = multiprocessing.Pool(self.num_processes)
-            results = []
-            for param, input_param in zip(params_per_sample, input_params_per_sample):
-                results.append(
-                    (
-                        pool.apply_async(self.query_to_dataframe, kwds=param),
-                        input_param,
-                    )
-=======
         with logging_redirect_tqdm():
             if fhir_paths is not None:
                 logger.info(
                     f"The selected process_function {process_function.__name__} will be "
                     f"overwritten."
->>>>>>> 06dcf38b
                 )
                 process_function = self._set_up_fhirpath_function(fhir_paths)
             return self._bundles_to_dataframe(
@@ -976,33 +763,59 @@
         return "&".join(params)
 
     @staticmethod
-    def _get_request_params_for_constraint(
+    def _adjust_df_constraints(
+        df_constraints: Dict[str, Union[str, Tuple[str, str]]]
+    ) -> Dict[str, Tuple[str, str]]:
+        """
+        Adjust the constraint dictionary to always have the same structure, which makes it easier
+        to parse it for other function.
+        :param df_constraints: A dictionary that specifies the constraints that should be applied
+        during a search query and that refer to a DataFrame
+        :return: A standardized request dictionary
+        """
+        return {
+            fhir_identifier: (
+                ("", second_term)
+                if isinstance(second_term, str)
+                else (second_term[0] + "%7C", second_term[1])
+            )
+            for fhir_identifier, second_term in df_constraints.items()
+        }
+
+    @staticmethod
+    def _get_request_params_for_sample(
         df: pd.DataFrame,
         request_params: Dict[str, Any],
-        df_constraints: Dict[str, Union[str, Tuple[str, str]]],
+        df_constraints: Dict[str, Tuple[str, str]],
     ) -> List[Dict[str, str]]:
         """
-        Builds the request parameters for each samply by checking the constraint set on each row.
+        Builds the request parameters for each sample by checking the constraint set on each row.
         The resulting request parameters are given by the general `request_params` and by the
         constraint given by each row. E.g. if df_constraints = {"subject": "patient_id"}, then
         the resulting list will contain {"subject": row.patient_id} for each row of the DataFrame.
 
-        :param df: The DataFrame that contains
-        :param request_params: The general request params for all rows
-        :param df_constraints: The constraints that should be applied to the rows
-        :return:
-        """
+        :param df: The DataFrame that contains the constraints that should be applied
+        :param request_params: The parameters for the query that do not depend on the DataFrame
+        :param df_constraints: A dictionary that specifies the constraints that should be applied
+        during a search query and that refer to a DataFrame
+        :return: A list of dictionary constraint for each row of the DataFrame
+        """
+        for _, (_, value) in df_constraints.items():
+            if df[value].isnull().any():
+                raise ValueError(
+                    f"The column {value} contains NaN values, "
+                    f"and thus it cannot be used to build queries."
+                )
         return [
             dict(
                 {
                     fhir_identifier: (
-                        row[df.columns.get_loc(second_term)]
-                        if isinstance(second_term, str)
-                        else str(second_term[0])
-                        + str(row[df.columns.get_loc(second_term[1])])
+                        (system + row[df.columns.get_loc(value)].split("/")[-1])
+                        if fhir_identifier == "_id"
+                        else system + row[df.columns.get_loc(value)]
                     )
                     # Concatenate the given system identifier string with the desired identifier
-                    for fhir_identifier, second_term in df_constraints.items()
+                    for fhir_identifier, (system, value) in df_constraints.items()
                 },
                 **request_params,
             )
@@ -1470,8 +1283,10 @@
             logger.info(
                 f"Querying each row of the DataFrame with {self.num_processes} processes."
             )
-            request_params_per_sample = self._get_request_params_for_constraint(
-                df=df, request_params=request_params, df_constraints=df_constraints
+            request_params_per_sample = self._get_request_params_for_sample(
+                df=df,
+                request_params=request_params,
+                df_constraints=self._adjust_df_constraints(df_constraints),
             )
             func = partial(
                 # If multiprocessing is disabled, I can use the generators,
