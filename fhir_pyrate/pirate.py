import datetime
import hashlib
import logging
import math
import multiprocessing
import re
import traceback
import warnings
from functools import partial
from pathlib import Path
from types import TracebackType
from typing import Any, Callable, Dict, Generator, List, Optional, Tuple, Type, Union

import fhirpathpy
import pandas as pd
import requests
from dateutil.parser import parse
from requests.adapters import HTTPAdapter, Retry
from requests_cache import CachedSession
from tqdm import tqdm
from tqdm.contrib.logging import logging_redirect_tqdm

from fhir_pyrate import Ahoy
from fhir_pyrate.util import FHIRObj, string_from_column
from fhir_pyrate.util.bundle_processing_templates import flatten_data, parse_fhir_path

logger = logging.getLogger(__name__)


def create_key(request: requests.PreparedRequest, **kwargs: Any) -> str:
    """
    Creates a unique key for each request URL.

    :param request: The request to create a key for
    :param kwargs: Unused, needed for compatibility with the library
    :return: A string which is a hash of the request
    """
    assert isinstance(request.url, str)
    return hashlib.sha256(request.url.encode()).hexdigest()


class Pirate:
    """
    Main class to query resources using the FHIR API.

    :param base_url: The main URL where the FHIR server is located
    :param auth:  Either an authenticated instance of the Ahoy class, or an authenticated
    requests.Session that can be used to communicate and to query resources
    :param num_processes: The number of processes that should be used to run the query for the
    functions that use multiprocessing
    :param print_request_url: Whether the request URLs should be printed whenever we do a request
    :param time_format: The time format used by the FHIR API
    :param default_count: The default count of results per page used by the server
    :param cache_folder: Whether the requests should be stored for later use, and where
    :param cache_expiry_time: In case the cache is used, when should it expire
    :param retry_requests: You can specify a requests.adapter.Retry instance to retry the requests
    that are failing, an example could be
    retry_requests=Retry(
        total=3, # Retries for a total of three times
        backoff_factor=0.5, # A backoff factor to apply between attempts, such that the requests
        # are not run directly one after the other
        status_forcelist=[500, 502, 503, 504], # HTTP status codes that we should force a retry on
        allowed_methods=["GET"] # Set of uppercased HTTP method verbs that we should retry on
    )
    Complete set of parameters:
    https://urllib3.readthedocs.io/en/stable/reference/urllib3.util.html
    :param disable_multiprocessing_requests: Whether to disable multiprocessing for running the
    requests with the FHIR server
    :param disable_multiprocessing_build: Whether to disable multiprocessing when building the
    DataFrame
    :param silence_fhirpath_warning: Whether the FHIR path warning regarding already existing
    expressions should be silenced
    :param optional_get_params: Optional parameters that will be passed to the session's get calls
    """

    FHIRPATH_INVALID_TOKENS = [
        "div",
        "mod",
        "in",
        "and",
        "or",
        "xor",
        "implies",
    ]

    def __init__(
        self,
        base_url: str,
        auth: Optional[Union[requests.Session, Ahoy]],
        num_processes: int = 1,
        print_request_url: bool = False,
        time_format: str = "%Y-%m-%dT%H:%M",
        default_count: int = None,
        cache_folder: Union[str, Path] = None,
        cache_expiry_time: Union[datetime.datetime, int] = -1,  # -1 = does not expire
        retry_requests: Retry = None,
        disable_multiprocessing_requests: bool = False,
        disable_multiprocessing_build: bool = False,
        silence_fhirpath_warning: bool = False,
        optional_get_params: Dict[Any, Any] = None,
    ):
        # Remove the last character if they added it
        url_search = re.search(
            pattern=r"(https?:\/\/([^\/]+))([\w\.\-~\/]*)", string=base_url
        )
        if url_search is None:
            raise ValueError(
                "The given URL does not follow the validation RegEx. Was your URL "
                "written correctly? If it is, please create an issue."
            )
        self.base_url = url_search.group(1)
        self.domain = url_search.group(2)
        self.fhir_app_location = (
            url_search.group(3)
            if len(url_search.group(3)) > 0 and url_search.group(3)[-1] == "/"
            else url_search.group(3) + "/"
        )
        self._close_session_on_exit = False
        if isinstance(auth, Ahoy):
            self.session = auth.session
        elif isinstance(auth, requests.Session):
            self.session = auth
        else:
            self._close_session_on_exit = True
            self.session = requests.session()
        self.disable_multiprocessing_requests = disable_multiprocessing_requests
        self.disable_multiprocessing_build = disable_multiprocessing_build
        self.caching = False
        if cache_folder is not None:
            # TODO: Change this to work with context managers
            session = CachedSession(
                str(Path(cache_folder) / "fhir_pyrate"),
                # cache_control=False,
                # Use Cache-Control response headers for expiration, if available
                expire_after=cache_expiry_time,  # Otherwise expire responses after one day
                allowable_codes=[
                    200,
                    400,
                ],  # Cache 400 responses as a solemn reminder of your failures
                allowable_methods=["GET"],  # Cache whatever HTTP methods you want
                ignored_parameters=["api_key"],
                # # Don't match this request param, and redact if from the cache
                match_headers=[
                    "Accept-Language"
                ],  # Cache a different response per language
                stale_if_error=True,  # In case of request errors, use stale cache data if possible
                key_fn=create_key,
            )
            session.auth = self.session.auth
            self.session = session
            self.caching = True
            self.disable_multiprocessing_requests = True
            logger.warning(
                "Request caching and multiprocessing cannot be run together."
            )
        if self.disable_multiprocessing_requests and self.disable_multiprocessing_build:
            self.num_processes = 1
        else:
            self.num_processes = num_processes

        if retry_requests is not None:
            self.session.mount(self.base_url, HTTPAdapter(max_retries=retry_requests))

        self.optional_get_params = (
            optional_get_params if optional_get_params is not None else {}
        )
        self._print_request_url = print_request_url
        self._time_format = time_format
        self._default_count = default_count
        self.silence_fhirpath_warning = silence_fhirpath_warning

    ##############################
    #      MAIN FUNCTIONS        #
    ##############################

    def get_bundle_total(
        self,
        resource_type: str,
        request_params: Dict[str, Any] = None,
        count_entries: bool = False,
    ) -> Optional[int]:
        """
        Perform a request to return the total amount of bundles for a query.

        :param resource_type: The resource to query, e.g. Patient, DiagnosticReport
        :param request_params: The parameters for the current request
        :param count_entries: Whether the number of entries should be counted instead
        :return: The number of entries for this bundle, either given by the total attribute or by
        counting the number of entries
        """
        return self._get_total_from_bundle(
            bundle=self._get_response(
                self._build_request_url(
                    resource_type=resource_type, request_params=request_params or {}
                )
            ),
            count_entries=count_entries,
        )

    def steal_bundles(
        self,
        resource_type: str,
        request_params: Dict[str, Any] = None,
        num_pages: int = -1,
    ) -> Generator[FHIRObj, None, int]:
        """
        Executes a request, iterates through the result pages and returns all the bundles as a
        generator.

        :param resource_type: The resource to be queried, e.g. DiagnosticReport
        :param request_params: The parameters for the query, e.g. _count, _id
        :param num_pages: The number of pages of bundles that should be returned, the default is
        -1 (all bundles), with any other value exactly that value of bundles will be returned,
        assuming that there are that many
        :return: A Generator of FHIR bundles containing the queried information
        """
        request_params = {} if request_params is None else request_params.copy()
        with logging_redirect_tqdm():
            return self._get_bundles(
                resource_type=resource_type,
                request_params=request_params,
                num_pages=num_pages,
                silence_tqdm=False,
                tqdm_df_build=False,
            )

    def steal_bundles_to_dataframe(
        self,
        resource_type: str,
        request_params: Dict[str, Any] = None,
        num_pages: int = -1,
        process_function: Callable[[FHIRObj], Any] = flatten_data,
        fhir_paths: List[Union[str, Tuple[str, str]]] = None,
        build_df_after_query: bool = False,
    ) -> Union[pd.DataFrame, Dict[str, pd.DataFrame]]:
        """
        Executes a request, iterates through the result pages, and builds a DataFrame with their
        information. The DataFrames are either built after each
        bundle is retrieved, or after we collected all bundles.

        :param resource_type: The resource to be queried, e.g. DiagnosticReport
        :param request_params: The parameters for the query, e.g. _count, _id
        :param num_pages: The number of pages of bundles that should be returned, the default is
        -1 (all bundles), with any other value exactly that value of bundles will be returned,
        assuming that there are that many
        :param process_function: The transformation function going through the entries and
        storing the entries to save
        :param fhir_paths: A list of FHIR paths (https://hl7.org/fhirpath/) to be used to build the
        DataFrame, alternatively, a list of tuples can be used to specify the column name of the
        future column with (column_name, fhir_path). Please refer to the `bundles_to_dataframe`
        functions for notes on how to use the FHIR paths
        :param build_df_after_query: Whether the DataFrame should be built after all bundles have
        been collected, or whether the bundles should be transformed just after retrieving
        :return: A DataFrame per queried resource. In case only once resource is queried, then only
        one dictionary is given back, otherwise a dictionary of (resourceType, DataFrame) is
        returned.
        """
        return self._query_to_dataframe(self._get_bundles)(
            resource_type=resource_type,
            request_params=request_params,
            num_pages=num_pages,
            silence_tqdm=False,
            process_function=process_function,
            fhir_paths=fhir_paths,
            build_df_after_query=build_df_after_query,
            disable_multiprocessing_build=True,
            always_return_dict=False,
        )

    def sail_through_search_space(
        self,
        resource_type: str,
        time_attribute_name: str,
        date_init: Union[str, datetime.date],
        date_end: Union[str, datetime.date],
        request_params: Dict[str, Any] = None,
    ) -> Generator[FHIRObj, None, int]:
        """
        Uses the multiprocessing module to speed up some queries. The time frame is
        divided into multiple time spans (as many as there are processes) and each smaller
        time frame is investigated simultaneously.

        :param resource_type: The resource to query, e.g. Patient, DiagnosticReport
        :param time_attribute_name: The time attribute that should be used to define the
        timespan; e.g. `started` for ImagingStudy, `date` for DiagnosticReport; `_lastUpdated`
        should be able to be used by all queries
        :param date_init: The start of the timespan for `time_attribute_name` (inclusive)
        :param date_end: The end of the timespan for `time_attribute_name` (exclusive)
        :param request_params:  The parameters for the query, e.g. `_count`, `_id`, `_sort`
        :return: A Generator containing FHIR bundles with the queried information for all timespans
        """
        return self._sail_through_search_space(
            resource_type=resource_type,
            time_attribute_name=time_attribute_name,
            date_init=date_init,
            date_end=date_end,
            request_params=request_params,
            tqdm_df_build=False,
        )

    def sail_through_search_space_to_dataframe(
        self,
        resource_type: str,
        time_attribute_name: str,
        date_init: Union[str, datetime.date],
        date_end: Union[str, datetime.date],
        request_params: Dict[str, Any] = None,
        process_function: Callable[[FHIRObj], Any] = flatten_data,
        fhir_paths: List[Union[str, Tuple[str, str]]] = None,
        build_df_after_query: bool = False,
    ) -> Union[pd.DataFrame, Dict[str, pd.DataFrame]]:
        """
        Uses the multiprocessing module to speed up some queries. The time frame is
        divided into multiple time spans (as many as there are processes) and each smaller
        time frame is investigated simultaneously. Finally, it builds a DataFrame with the
        information from all timespans. The DataFrames are either built after each
        bundle is retrieved, or after we collected all bundles.

        :param resource_type: The resource to query, e.g. Patient, DiagnosticReport
        :param time_attribute_name: The time attribute that should be used to define the
        timespan; e.g. `started` for ImagingStudy, `date` for DiagnosticReport; `_lastUpdated`
        should be able to be used by all queries
        :param date_init: The start of the timespan for `time_attribute_name` (inclusive)
        :param date_end: The end of the timespan for `time_attribute_name` (exclusive)
        :param request_params:  The parameters for the query, e.g. `_count`, `_id`, `_sort`
        :param process_function: The transformation function going through the entries and
        storing the entries to save
        :param fhir_paths: A list of FHIR paths (https://hl7.org/fhirpath/) to be used to build the
        DataFrame, alternatively, a list of tuples can be used to specify the column name of the
        future column with (column_name, fhir_path). Please refer to the `bundles_to_dataframe`
        functions for notes on how to use the FHIR paths
        :param build_df_after_query: Whether the DataFrame should be built after all bundles have
        been collected, or whether the bundles should be transformed just after retrieving
        :return: A DataFrame per queried resource for all timestamps. In case only once resource
        is queried, then only one dictionary is given back, otherwise a dictionary of
        (resourceType, DataFrame) is returned.
        """
        return self._query_to_dataframe(self._sail_through_search_space)(
            resource_type=resource_type,
            request_params=request_params,
            time_attribute_name=time_attribute_name,
            date_init=date_init,
            date_end=date_end,
            process_function=process_function,
            fhir_paths=fhir_paths,
            build_df_after_query=build_df_after_query,
            always_return_dict=False,
        )

    def trade_rows_for_bundles(
        self,
        df: pd.DataFrame,
        resource_type: str,
        df_constraints: Dict[
            str, Union[Union[str, Tuple[str, str]], List[Union[str, Tuple[str, str]]]]
        ],
        request_params: Dict[str, Any] = None,
        num_pages: int = -1,
    ) -> Generator[FHIRObj, None, int]:
        """
        Go through the rows of a DataFrame (with multiprocessing), run a query and retrieve
        bundles for each row.

        :param df: The DataFrame with the queries
        :param resource_type: The resource to query, e.g. Patient, DiagnosticReport
        :param df_constraints: A dictionary containing a mapping between the FHIR attributes and
        the columns of the input DataFrame, e.g. {"subject" : "fhir_patient_id"}, where subject
        is the FHIR attribute and fhir_patient_id is the name of the column. It is also possible
        to add the system by using a tuple instead of a string, e.g. "code": (
        "http://loinc.org", "loinc_code")
        Possible structures:
        {"code": "code_column"}
        {"code": ("code_system", "code_column")}
        {"date": ["init_date_column", "end_date_column"]}
        {"date": [("ge", "init_date_column"), ("le", "end_date_column")]}
        :param request_params: The parameters for the query, e.g. _count, _id
        :param num_pages: The number of pages of bundles that should be returned, the default is
        -1 (all bundles), with any other value exactly that value of bundles will be returned,
        assuming that there are that many
        :return: A Generator containing FHIR bundles with the queried information for all rows
        """
        return self._trade_rows_for_bundles(
            df=df,
            resource_type=resource_type,
            df_constraints=df_constraints,
            request_params=request_params,
            num_pages=num_pages,
            tqdm_df_build=False,
        )

<<<<<<< HEAD
    def trade_rows_for_dataframe_with_ref(
        self,
        df: pd.DataFrame,
        resource_type: str,
        df_constraints: Dict[
            str, Union[Union[str, Tuple[str, str]], List[Union[str, Tuple[str, str]]]]
        ],
        process_function: Callable[[FHIRObj], Any] = flatten_data,
        fhir_paths: List[Union[str, Tuple[str, str]]] = None,
        request_params: Dict[str, Any] = None,
        num_pages: int = -1,
    ) -> Union[pd.DataFrame, Dict[str, pd.DataFrame]]:
        """
        Deprecated, use trade_rows_for_dataframe(..., with_ref=True) instead.
        """
        warnings.warn(
            "The trade_rows_for_dataframe_with_ref function is deprecated, please use "
            "trade_rows_for_dataframe(..., with_ref=True) instead."
        )
        return self.trade_rows_for_dataframe(
            df=df,
            resource_type=resource_type,
            df_constraints=df_constraints,
            process_function=process_function,
            fhir_paths=fhir_paths,
            request_params=request_params,
            num_pages=num_pages,
            with_ref=True,
        )

=======
>>>>>>> 2f88d952
    def trade_rows_for_dataframe(
        self,
        df: pd.DataFrame,
        resource_type: str,
        df_constraints: Dict[
            str, Union[Union[str, Tuple[str, str]], List[Union[str, Tuple[str, str]]]]
        ],
        process_function: Callable[[FHIRObj], Any] = flatten_data,
        fhir_paths: List[Union[str, Tuple[str, str]]] = None,
        request_params: Dict[str, Any] = None,
        num_pages: int = -1,
        with_ref: bool = True,
        with_columns: List[Union[str, Tuple[str, str]]] = None,
        build_df_after_query: bool = False,
    ) -> Union[pd.DataFrame, Dict[str, pd.DataFrame]]:
        """
        Go through the rows of a DataFrame (with multiprocessing), run a query, retrieve
        bundles for each row and transform them into a DataFrame.

        The DataFrames can be computed in different ways:
        1. The bundles are retrieved and the DataFrame is computed straight away, which can be
        obtained by setting `build_df_after_query` to False. If `with_ref` is True, then the
        DataFrame is always computed like this.
        2. If `build_df_after_query` is True and `with_ref` is False, then first all bundles
        will be retrieved, and then they will be processed into a DataFrame.

        :param df: The DataFrame with the queries
        :param resource_type: The resource to query, e.g. Patient, DiagnosticReport
        :param df_constraints: A dictionary containing a mapping between the FHIR attributes and
        the columns of the input DataFrame, e.g. {"subject" : "fhir_patient_id"}, where subject
        is the FHIR attribute and fhir_patient_id is the name of the column. It is also possible
        to add the system by using a tuple instead of a string, e.g. "code": (
        "http://loinc.org", "loinc_code")
        Possible structures:
        {"code": "code_column"}
        {"code": ("code_system", "code_column")}
        {"date": ["init_date_column", "end_date_column"]}
        {"date": [("ge", "init_date_column"), ("le", "end_date_column")]}
        :param request_params: The parameters for the query, e.g. _count, _id
        :param num_pages: The number of pages of bundles that should be returned per request,
        the default is -1 (all bundles), with any other value exactly that value of bundles will
        be returned, assuming that there are that many
        :param with_ref: Whether the input columns of `df_constraints` should be added to the
        output DataFrame
        :param with_columns: Whether additional columns from the source DataFrame should be
        added to output DataFrame. The columns from the source DataFrame can be either specified
        as a list of columns `[col1, col2, ...]` or as a list of tuples
        `[(new_name_for_col1, col1), (new_name_for_col2, col2), ...]`
        :param process_function: The transformation function going through the entries and
        storing the entries to save
        :param fhir_paths: A list of FHIR paths (https://hl7.org/fhirpath/) to be used to build the
        DataFrame, alternatively, a list of tuples can be used to specify the column name of the
        future column with (column_name, fhir_path). Please refer to the `bundles_to_dataframe`
        functions for notes on how to use the FHIR paths
        :param build_df_after_query: Whether the DataFrame should be built after all bundles have
        been collected, or whether the bundles should be transformed just after retrieving
        :return: A DataFrame per queried resource which contains information about all rows.
        In case only once resource is queried, then only one dictionary is given back, otherwise
        a dictionary of (resourceType, DataFrame) is returned.
        """
        with logging_redirect_tqdm():
            if fhir_paths is not None:
                logger.info(
                    f"The selected process_function {process_function.__name__} will be "
                    f"overwritten."
                )
                process_function = self._set_up_fhirpath_function(fhir_paths)
            if not with_ref and not with_columns:
                return self._bundles_to_dataframe(
                    bundles=self._trade_rows_for_bundles(
                        df=df,
                        resource_type=resource_type,
                        df_constraints=df_constraints,
                        request_params=request_params,
                        num_pages=num_pages,
                        tqdm_df_build=not build_df_after_query,
                    ),
                    process_function=process_function,
                    build_df_after_query=build_df_after_query,
                    disable_multiprocessing=self.disable_multiprocessing_build,
                    always_return_dict=False,
                )
            if self.caching and self.num_processes > 1:
                logger.info(
                    "In trade_rows_for_dataframe with multiprocessing, each row is handled by a "
                    "separate process, which sends the request and builds a Dataframe. "
                    "Since caching does not support multiprocessing, this function will now run on "
                    "a single process."
                )
            else:
                logger.info(
                    f"Querying each row of the DataFrame with {self.num_processes} processes."
                )
            request_params = {} if request_params is None else request_params.copy()
            adjusted_constraints = self._adjust_df_constraints(df_constraints)
            req_params_per_sample = self._get_request_params_for_sample(
                df=df,
                request_params=request_params,
                df_constraints=adjusted_constraints,
            )
            # Reformat the with_columns attribute such that it becomes a list of tuples
            # (new_name, current_name)
            # The columns to be added are either as elements in the list
            # [col1, col2, ...]
            # or as second argument of a tuple
            # [(renamed_col_1, col1), ...]
            with_columns_adjusted = (
                [(col, col) if isinstance(col, str) else col for col in with_columns]
                if with_columns is not None
                else []
            )
            # Create a dictionary to rename the columns
            with_columns_rename = {
                col: col_rename for col_rename, col in with_columns_adjusted
            }
            # Also go through the df_constraints, in case they are not in the list for renaming
            for _, list_of_constraints in adjusted_constraints.items():
                for _, value in list_of_constraints:
                    if value not in with_columns_rename:
                        with_columns_rename[value] = value
            # Prepare the inputs that will end up in the final dataframe
            input_params_per_sample = [
                {
                    **{
                        # The name of the parameter will be the same as the column name
                        # The value will be the same as the value in that column for that row
                        value: row[df.columns.get_loc(value)]
                        # Concatenate the given system identifier string with the desired
                        # identifier
                        for _, list_of_constraints in adjusted_constraints.items()
                        for _, value in list_of_constraints
                    },
                    # Add other columns from with_columns
                    **{
                        col: row[df.columns.get_loc(col)]
                        for _, col in with_columns_adjusted
                    },
                }
                for row in df.itertuples(index=False)
            ]
            # Add all the parameters needed by the steal_bundles function
            params_per_sample = [
                {
                    "resource_type": resource_type,
                    "request_params": req_sample,
                    "num_pages": num_pages,
                    "silence_tqdm": True,
                }
                for req_sample in req_params_per_sample
            ]
            final_dfs: Dict[str, List[pd.DataFrame]] = {}
            tqdm_text = f"Query & Build DF ({resource_type})"
            if (
                self.disable_multiprocessing_requests
                or self.disable_multiprocessing_build
            ):
                # If we don't want multiprocessing
                for param, input_param in tqdm(
                    zip(params_per_sample, input_params_per_sample),
                    total=len(params_per_sample),
                    desc=tqdm_text,
                ):
                    # Get the dataframe
                    found_dfs = self._query_to_dataframe(self._get_bundles)(
                        process_function=process_function,
                        build_df_after_query=False,
                        disable_multiprocessing_build=True,
                        always_return_dict=True,
                        **param,
                    )
                    for resource_type, found_df in found_dfs.items():
                        final_dfs.setdefault(resource_type, [])
                        self._copy_existing_columns(
                            df=found_df,
                            input_params=input_param,
                            key_mapping=with_columns_rename,
                        )
                        final_dfs[resource_type].append(found_df)
            else:
                pool = multiprocessing.Pool(self.num_processes)
                results = []
                for param, input_param in tqdm(
                    zip(params_per_sample, input_params_per_sample),
                    total=len(params_per_sample),
                    desc=tqdm_text,
                ):
                    # Add the functions that we want to run
                    results.append(
                        (
                            pool.apply_async(
                                self._bundles_to_dataframe,
                                kwds=dict(
                                    bundles=[b for b in self._get_bundles(**param)],
                                    process_function=process_function,
                                    build_df_after_query=False,
                                    disable_multiprocessing=True,
                                    always_return_dict=True,
                                ),
                            ),
                            input_param,
                        )
                    )
                for async_result, input_param in results:
                    # Get the results and build the dataframes
                    found_dfs = async_result.get()
                    for resource_type, found_df in found_dfs.items():
                        final_dfs.setdefault(resource_type, [])
                        self._copy_existing_columns(
                            df=found_df,
                            input_params=input_param,
                            key_mapping=with_columns_rename,
                        )
                        final_dfs[resource_type].append(found_df)
                pool.close()
                pool.join()
            dfs = {
                resource_type: pd.concat(final_dfs[resource_type], ignore_index=True)
                for resource_type in final_dfs
            }
            return list(dfs.values())[0] if len(dfs) == 1 else dfs

    def bundles_to_dataframe(
        self,
        bundles: Union[List[FHIRObj], Generator[FHIRObj, None, int]],
        process_function: Callable[[FHIRObj], Any] = flatten_data,
        fhir_paths: List[Union[str, Tuple[str, str]]] = None,
    ) -> Union[pd.DataFrame, Dict[str, pd.DataFrame]]:
        """
        Convert a bundle into a DataFrame using either the `flatten_data` function (default),
        FHIR paths or a custom processing function. For the case of `flatten_data` and the FHIR
        paths, each row of the DataFrame will represent a resource. In the custom processing
        function each bundle can be handled as one pleases.

        :param bundles: The bundles to transform
        :param process_function: The transformation function going through the entries and
        storing the entries to save
        :param fhir_paths: A list of FHIR paths (https://hl7.org/fhirpath/) to be used to build the
        DataFrame, alternatively, a list of tuples can be used to specify the column name of the
        future column with (column_name, fhir_path).
        :return: A DataFrame per queried resource. In case only once resource is queried, then only
        one dictionary is given back, otherwise a dictionary of (resourceType, DataFrame) is
        returned.
        **NOTE 1 on FHIR paths**: The standard also allows some primitive math operations such as
        modulus (`mod`) or integer division (`div`), and this may be problematic if there are
        fields of the resource that use these terms as attributes.
        It is actually the case in many generated
        [public FHIR resources](https://hapi.fhir.org/baseDstu2/DiagnosticReport/133015).
        In this case the term `text.div` cannot be used, and you should use a processing function
        instead (as in 2.).
        **NOTE 2 on FHIR paths**: Since it is possible to specify the column name with a tuple
        `(key, fhir_path)`, it is important to know that if a key is used multiple times for different
        pieces of information but for the same resource, the field will be only filled with the first
        occurence that is not None.
        ```python
        df = search.steal_bundles_to_dataframe(
            resource_type="DiagnosticReport",
            request_params={
                "_count": 1,
                "_include": "DiagnosticReport:subject",
            },
            # CORRECT EXAMPLE
            # In this case subject.reference is None for patient, so all patients will have their Patient.id
            fhir_paths=[("patient", "subject.reference"), ("patient", "Patient.id")],
            # And Patient.id is None for DiagnosticReport, so they will have their subject.reference
            # fhir_paths=[("patient", "Patient.id"), ("patient", "subject.reference")],
            # WRONG EXAMPLE
            # In this case, only the first code will be stored
            # fhir_paths=[("code", "code.coding[0].code"), ("code", "code.coding[1].code")],
            # CORRECT EXAMPLE
            # Whenever we are working with codes, it is usually better to use the `where` argument
            # and to store the values using a meaningful name
            # fhir_paths=[
            #     ("code_abc", "code.coding.where(system = 'ABC').code"),
            #     ("code_def", "code.coding.where(system = 'DEF').code")
            # ],
            num_pages=1,
        )
        """
        with logging_redirect_tqdm():
            if fhir_paths is not None:
                logger.info(
                    f"The selected process_function {process_function.__name__} will be "
                    f"overwritten."
                )
                process_function = self._set_up_fhirpath_function(fhir_paths)
            return self._bundles_to_dataframe(
                bundles=bundles,
                process_function=process_function,
                build_df_after_query=True,
                disable_multiprocessing=self.disable_multiprocessing_build,
                always_return_dict=False,
            )

    @staticmethod
    def smash_rows(
        df: pd.DataFrame,
        group_by_col: str,
        separator: str = ", ",
        unique: bool = False,
        sort: bool = False,
        sort_reverse: bool = False,
    ) -> pd.DataFrame:
        """
        Group a DataFrame by a certain row and summarize all results of the involved rows into a
        single cell, separated by a predefined separator.

        :param df: The DataFrame to smash
        :param group_by_col: The column we should use to group by
        :param separator: The separator for the values
        :param unique: Whether only unique values should be stored
        :param sort: Whether the values should be sorted
        :param sort_reverse: Whether the values should sorted in reverse order
        :return: A DataFrame containing where the rows that have been grouped are now in a single
        row
        """
        return df.groupby(group_by_col, as_index=False).agg(
            {
                col: partial(
                    string_from_column,
                    separator=separator,
                    unique=unique,
                    sort=sort,
                    sort_reverse=sort_reverse,
                )
                for col in df.columns
            }
        )

    ##############################
    #     CONTEXT HANDLING       #
    ##############################

    def __enter__(self) -> "Pirate":
        return self

    def close(self) -> None:
        # Only close the session if it does not come from an authentication class
        if self._close_session_on_exit:
            self.session.close()

    def __exit__(
        self,
        exctype: Optional[Type[BaseException]],
        excinst: Optional[BaseException],
        exctb: Optional[TracebackType],
    ) -> None:
        self.close()

    ##############################
    # REQUEST PARAMETER HANDLING #
    ##############################

    @staticmethod
    def _concat_request_params(request_params: Dict[str, Any]) -> str:
        """
        Concatenates the parameters to create a request string.

        :param request_params: The parameters that should be used for the request
        :return: The concatenated string for the request
        """
        if "history" in request_params or "_id" in request_params:
            if "history" in request_params:
                param = "history"
            else:
                param = "_id"
            found_param = (
                request_params[param]
                if not isinstance(request_params[param], List)
                else next(iter(request_params[param]))
            )
            assert isinstance(found_param, str)
            if "history" in request_params:
                return f"{found_param}/_history"
            else:
                return found_param
        params = [
            f"{k}={v}"
            for k, v in sorted(request_params.items())
            if not isinstance(v, (list, tuple))
        ]
        params += [
            f"{k}={element}"
            for k, v in sorted(request_params.items())
            if isinstance(v, (list, tuple))
            for element in v
        ]
        return "&".join(params)

    @staticmethod
    def _adjust_df_constraints(
        df_constraints: Dict[
            str, Union[Union[str, Tuple[str, str]], List[Union[str, Tuple[str, str]]]]
        ]
    ) -> Dict[str, List[Tuple[str, str]]]:
        """
        Adjust the constraint dictionary to always have the same structure, which makes it easier
        to parse it for other function.

        Possible structures:
        {"code": "code_column"}
        {"code": ("code_system", "code_column")}
        {"date": ["init_date_column", "end_date_column"]}
        {"date": [("ge", "init_date_column"), ("le", "end_date_column")]}

        :param df_constraints: A dictionary that specifies the constraints that should be applied
        during a search query and that refer to a DataFrame
        :return: A standardized request dictionary
        """
        # First make sure that everything is transformed into a dictionary of lists
        df_constraints_list: Dict[str, List[Union[str, Tuple[str, str]]]] = {
            fhir_identifier: (
                [possible_list]
                if not isinstance(possible_list, List)
                else possible_list
            )
            for fhir_identifier, possible_list in df_constraints.items()
        }
        # Then handle the internal tuples
        return {
            fhir_identifier: [
                ("", column_constraint)
                if isinstance(column_constraint, str)
                else (
                    column_constraint[0]
                    + (
                        "%7C"
                        if "http" in column_constraint[0]
                        and "%7C" not in column_constraint[0]
                        else ""
                    ),
                    column_constraint[1],
                )
                for column_constraint in list_of_constraints
            ]
            for fhir_identifier, list_of_constraints in df_constraints_list.items()
        }

    @staticmethod
    def _get_request_params_for_sample(
        df: pd.DataFrame,
        request_params: Dict[str, Any],
        df_constraints: Dict[str, List[Tuple[str, str]]],
    ) -> List[Dict[str, List[str]]]:
        """
        Builds the request parameters for each sample by checking the constraint set on each row.
        The resulting request parameters are given by the general `request_params` and by the
        constraint given by each row. E.g. if df_constraints = {"subject": "patient_id"}, then
        the resulting list will contain {"subject": row.patient_id} for each row of the DataFrame.

        :param df: The DataFrame that contains the constraints that should be applied
        :param request_params: The parameters for the query that do not depend on the DataFrame
        :param df_constraints: A dictionary that specifies the constraints that should be applied
        during a search query and that refer to a DataFrame
        :return: A list of dictionary constraint for each row of the DataFrame
        """
        for _, list_of_constraints in df_constraints.items():
            for _, value in list_of_constraints:
                if df[value].isnull().any():
                    raise ValueError(
                        f"The column {value} contains NaN values, "
                        f"and thus it cannot be used to build queries."
                    )
        return [
            dict(
                {
                    fhir_identifier: [
                        (modifier + str(row[df.columns.get_loc(value)]).split("/")[-1])
                        if fhir_identifier == "_id"
                        else modifier + str(row[df.columns.get_loc(value)])
                        for modifier, value in list_of_constraints
                    ]
                    # Concatenate the given system identifier string with the desired identifier
                    for fhir_identifier, list_of_constraints in df_constraints.items()
                },
                **request_params,
            )
            for row in df.itertuples(index=False)
        ]

    def _get_timespan_list(
        self, date_init: str, date_end: str
    ) -> List[Tuple[str, str]]:
        """
        Divides a timespan into equal parts according to the number of processes selected.

        :param date_init: Beginning of the timespan
        :param date_end: End of the timespan
        :return: A list of sub periods that divide the timespan into equal parts
        """
        timespans = (
            pd.date_range(date_init, date_end, periods=(self.num_processes + 1))
            .strftime(self._time_format)
            .tolist()
        )
        # Convert the list into tuples
        return [(timespans[i], timespans[i + 1]) for i in range(len(timespans) - 1)]

    def _return_count_from_request(
        self, request_params: Dict[str, Any]
    ) -> Optional[int]:
        """
        Return the number of expected resources per page. If count has been defined in the
        request parameters, return it, otherwise choose the default count that has been given as
        input to the class.

        :param request_params: The parameters for the current request
        :return: The number of resources that shall be returned for every page
        """
        return (
            int(request_params["_count"])
            if "_count" in request_params
            else self._default_count
        )

    ##############################
    #       BUNDLE HANDLING      #
    ##############################

    def _get_response(self, request_url: str) -> Optional[FHIRObj]:
        """
        Performs the API request and returns the response as a dictionary.

        :param request_url: The request string
        :return: A FHIR bundle
        """
        try:
            response = self.session.get(request_url, **self.optional_get_params)
            if self._print_request_url:
                tqdm.write(request_url)
            response.raise_for_status()
            json_response = response.json()
            # If it's a bundle return it
            if json_response.get("resourceType") == "Bundle":
                return FHIRObj(**json_response)
            # Otherwise it's a read operation (are there other options?)
            # and we should convert it to a bundle for the sake of consistency
            else:
                return FHIRObj(
                    **{
                        "resourceType": "Bundle",
                        "type": "read",
                        "total": 1,
                        "entry": [
                            {
                                "full_url": request_url,
                                "resource": json_response,
                            }
                        ],
                    }
                )
        except Exception:
            # Leave this to be able to quickly see the errors
            logger.error(traceback.format_exc())
            return None

    @staticmethod
    def _get_total_from_bundle(
        bundle: Optional[FHIRObj],
        count_entries: bool = False,
    ) -> Optional[int]:
        """
        Return the total attribute of a bundle or the number of entries.

        :param bundle: The bundle for which we need to find the total
        :param count_entries: Whether the number of entries should be counted instead
        :return: The total attribute for this bundle or the total number of entries
        """
        if bundle is not None:
            if count_entries and bundle.entry is not None:
                return len(bundle.entry)
            if bundle.total is not None:
                assert isinstance(bundle.total, int)
                return bundle.total
        return None

    def _build_request_url(
        self, resource_type: str, request_params: Dict[str, Any]
    ) -> str:
        """
        Use the resource type and the request parameters to build the final request URL.

        :param resource_type: The resource to call
        :param request_params: The parameters for the request
        :return: The URL for the request
        """
        request_params_string = self._concat_request_params(request_params)
        return (
            f"{self.base_url}{self.fhir_app_location}{resource_type}"
            f"{'/' if ('history' in request_params or '_id' in request_params) else '?'}{request_params_string}"
        )

    def _get_bundles(
        self,
        resource_type: str,
        request_params: Dict[str, Any] = None,
        num_pages: int = -1,
        silence_tqdm: bool = False,
        tqdm_df_build: bool = False,
    ) -> Generator[FHIRObj, None, int]:
        """
        Executes a request, iterates through the result pages and returns all the bundles as a
        generator.
        Additionally, some checks are performed, and the corresponding warnings are returned:
        - Whether a sorting has been defined
        - Whether the current bundle is empty

        :param resource_type: The resource to be queried, e.g. DiagnosticReport
        :param request_params: The parameters for the query, e.g. _count, _id
        :param num_pages: The number of pages of bundles that should be returned, the default is
        -1 (all bundles), with any other value exactly that value of bundles will be returned,
        assuming that there are that many
        :param silence_tqdm: Whether tqdm should be disabled
        :param tqdm_df_build: Whether this function is being used by a wrapper to also build a
        DataFrame, in such case the "Build DF" string will be added to the tdqm text
        :return: A Generator of FHIR bundles containing the queried information
        """
        if num_pages == 0:
            return 0
        current_params = {} if request_params is None else request_params
        bundle = self._get_response(
            self._build_request_url(resource_type, current_params)
        )
        bundle_total: Union[int, float] = num_pages
        total = self._get_total_from_bundle(bundle, count_entries=False)
        if bundle_total == -1:
            n_entries = self._get_total_from_bundle(bundle, count_entries=True)
            if total and n_entries:
                bundle_total = math.ceil(total / n_entries)
            else:
                bundle_total = math.inf
        if (
            "history" not in (request_params or {})
            and "_id" not in (request_params or {})
            and bundle_total != math.inf
            and bundle_total > 1
            and not any(k == "_sort" for k, _ in current_params.items())
        ):
            warnings.warn(
                f"We detected multiple pages (approximately {bundle_total} pages) but "
                f"no sorting method has been defined, which may yield incorrect results. "
                f"We will set the sorting parameter to _id."
            )
            current_params["_sort"] = "_id"
            request_params_string = self._concat_request_params(current_params)
            bundle = self._get_response(
                f"{self.base_url}{self.fhir_app_location}{resource_type}?{request_params_string}"
            )

        progress_bar = tqdm(
            disable=silence_tqdm,
            desc=f"Query & Build DF ({resource_type})"
            if tqdm_df_build
            else f"Query ({resource_type})",
            total=bundle_total,
        )
        bundle_iter = 0
        while bundle is not None:
            progress_bar.update()
            # Return our bundle
            yield bundle
            bundle_iter += 1
            # Find the next page, if it exists
            next_link_url = next(
                (link.url for link in bundle.link or [] if link.relation == "next"),
                None,
            )
            if next_link_url is None or (0 < num_pages <= bundle_iter):
                break
            else:
                # Re-assign bundle and start new iteration
                bundle = self._get_response(
                    f"{self.base_url}{next_link_url}"
                    if self.domain not in next_link_url
                    else next_link_url  # on HAPI the server
                )
        progress_bar.close()
        return bundle_iter

    def _get_bundles_for_timespan(
        self,
        resource_type: str,
        request_params: Dict[str, Any],
        time_attribute_name: str,
        timespan: Tuple[str, str],
        num_pages: int,
        silence_tqdm: bool,
        tqdm_df_build: bool,
    ) -> Generator[FHIRObj, None, int]:
        """
        Wrapper function that sets the `time_attribute_name` date parameters for the
        `sail_through_search_space function`.
        """
        request_params[time_attribute_name] = (
            f"ge{timespan[0]}",
            f"lt{timespan[1]}",
        )
        return self._get_bundles(
            resource_type=resource_type,
            request_params=request_params,
            num_pages=num_pages,
            silence_tqdm=silence_tqdm,
            tqdm_df_build=tqdm_df_build,
        )

    @staticmethod
    def _generator_to_list(f: Callable, *args: Any, **kwargs: Any) -> List[FHIRObj]:
        """
        Wrapper function that converts the result of a function returning a generator to a list.
        """
        return list(f(*args, **kwargs))

    ##############################
    #      QUERY HANDLING        #
    ##############################

    def _run_multiquery(
        self,
        func: Callable,
        query_params: List[Any],
        tqdm_text: str,
    ) -> Generator[FHIRObj, None, int]:
        n_bundles = 0
        if self.disable_multiprocessing_requests:
            for param in tqdm(query_params, total=len(query_params), desc=tqdm_text):
                for bundle in func(param):
                    yield bundle
                    n_bundles += 1
        else:
            pool = multiprocessing.Pool(processes=self.num_processes)
            for bundles_per_query in tqdm(
                # TODO: Can this be done without partial?
                pool.imap(partial(self._generator_to_list, func), query_params),
                total=len(query_params),
                desc=tqdm_text,
            ):
                for bundle in bundles_per_query:
                    yield bundle
                    n_bundles += 1
            pool.close()
            pool.join()
        return n_bundles

    def _sail_through_search_space(
        self,
        resource_type: str,
        time_attribute_name: str,
        date_init: Union[str, datetime.date],
        date_end: Union[str, datetime.date],
        request_params: Dict[str, Any] = None,
        tqdm_df_build: bool = False,
    ) -> Generator[FHIRObj, None, int]:
        """
        Uses the multiprocessing module to speed up some queries. The time frame is
        divided into multiple time spans (as many as there are processes) and each smaller
        time frame is investigated simultaneously.

        :param resource_type: The resource to query, e.g. Patient, DiagnosticReport
        :param time_attribute_name: The time attribute that should be used to define the
        timespan; e.g. started for ImagingStudy, date for DiagnosticReport
        :param date_init: The start of the timespan for time_attribute_name
        :param date_end: The end of the timespan for time_attribute_name
        :param request_params:  The parameters for the query, e.g. _count, _id
        :param tqdm_df_build: Whether this function is being used by a wrapper to also build a
        DataFrame, in such case the "Build DF" string will be added to the tdqm text
        :return: A Generator containing FHIR bundles with the queried information for all timespans
        """
        # Check if the date parameters that we use for multiprocessing are already included in
        # the request parameters
        request_params = {} if request_params is None else request_params.copy()
        search_division_params = [
            k for k in request_params.keys() if k == time_attribute_name
        ]
        # If they are, remove them and issue a warning
        with logging_redirect_tqdm():
            if len(search_division_params) > 0:
                warnings.warn(
                    f"Detected use of parameter {time_attribute_name} "
                    f"in the request parameters. Please use the date_init (inclusive) and "
                    f"date_end (exclusive) parameters instead."
                )
                # Remove all elements that refer to a date
                request_params = {
                    key: request_params[key]
                    for key in request_params
                    if key not in search_division_params
                }
            if not isinstance(date_init, datetime.date):
                date_init = parse(date_init)
            if not isinstance(date_end, datetime.date):
                date_end = parse(date_end)
            date_init = date_init.strftime(self._time_format)
            date_end = date_end.strftime(self._time_format)
            # Copy the dictionary to run a first test
            logger.info(
                f"Running sail_through_search_space with {self.num_processes} processes."
            )
            # Divide the current time period into smaller spans
            timespans = self._get_timespan_list(date_init, date_end)
            func: Callable = partial(
                self._get_bundles_for_timespan,
                resource_type,
                request_params,
                time_attribute_name,
                num_pages=-1,
                silence_tqdm=True,
                tqdm_df_build=tqdm_df_build,
            )
            return self._run_multiquery(
                func=func,
                query_params=timespans,
                tqdm_text=f"Query Timespans & Build DF ({resource_type})"
                if tqdm_df_build
                else f"Query Timespans ({resource_type})",
            )

    def _trade_rows_for_bundles(
        self,
        df: pd.DataFrame,
        resource_type: str,
        df_constraints: Dict[
            str, Union[Union[str, Tuple[str, str]], List[Union[str, Tuple[str, str]]]]
        ],
        request_params: Dict[str, Any] = None,
        num_pages: int = -1,
        tqdm_df_build: bool = False,
    ) -> Generator[FHIRObj, None, int]:
        """
        Go through the rows of a DataFrame (with multiprocessing), run a query and retrieve
        bundles for each row.

        :param df: The DataFrame with the queries
        :param resource_type: The resource to query, e.g. Patient, DiagnosticReport
        :param df_constraints: A dictionary containing a mapping between the FHIR attributes and
        the columns of the input DataFrame, e.g. {"subject" : "fhir_patient_id"}, where subject
        is the FHIR attribute and fhir_patient_id is the name of the column. It is also possible
        to add the system by using a tuple instead of a string, e.g. "code": (
        "http://loinc.org", "loinc_code")
        :param request_params: The parameters for the query, e.g. _count, _id
        :param num_pages: The number of pages of bundles that should be returned, the default is
        -1 (all bundles), with any other value exactly that value of bundles will be returned,
        assuming that there are that many
        :param tqdm_df_build: Whether this function is being used by a wrapper to also build a
        DataFrame, in such case the "Build DF" string will be added to the tdqm text
        :return: A Generator containing FHIR bundles with the queried information for all rows
        """
        request_params = {} if request_params is None else request_params.copy()
        with logging_redirect_tqdm():
            logger.info(
                f"Querying each row of the DataFrame with {self.num_processes} processes."
            )
            request_params_per_sample = self._get_request_params_for_sample(
                df=df,
                request_params=request_params,
                df_constraints=self._adjust_df_constraints(df_constraints),
            )
            func: Callable = partial(
                self._get_bundles,
                resource_type,
                num_pages=num_pages,
                silence_tqdm=True,
            )
            return self._run_multiquery(
                func=func,
                query_params=request_params_per_sample,
                tqdm_text=f"Query Rows & Build DF ({resource_type})"
                if tqdm_df_build
                else f"Query Rows ({resource_type})",
            )

    @staticmethod
    def _copy_existing_columns(
        df: pd.DataFrame,
        input_params: Dict[str, str],
        key_mapping: Dict[str, str],
    ) -> None:
        """
        Copy the existing columns into the new DataFrame.

        :param df: The DataFrame that was generated from the bundles
        :param input_params: The input columns that should be added to the new DataFrame
        :param key_mapping: A dictionary that can be used to change the name of the input columns
        """
        # Add the key from the input
        for key, value in input_params.items():
            if key_mapping[key] in df.columns:
                warnings.warn(
                    f"A column with name {key_mapping[key]} already exists in the output"
                    f"DataFrame, and the column {key} will not be copied."
                )
            else:
                df[key_mapping[key]] = value

    def _set_up_fhirpath_function(
        self, fhir_paths: List[Union[str, Tuple[str, str]]]
    ) -> Callable:
        """
        Prepares and compiles the FHIRPath and sets them as the processing function for building
        the DataFrames.
        :param fhir_paths: A list of FHIR paths (https://hl7.org/fhirpath/) to be used to build the
        DataFrame, alternatively, a list of tuples can be used to specify the column name of the
        future column with (column_name, fhir_path).
        :return: A function that converts a bundle into a list of information extracted with the
        FHIR paths.
        """
        fhir_paths_with_name = [
            (path[0], path[1]) if isinstance(path, tuple) else (path, path)
            for path in fhir_paths
        ]
        if not self.silence_fhirpath_warning:
            for _, path in fhir_paths_with_name:
                for token in self.FHIRPATH_INVALID_TOKENS:
                    if (
                        re.search(pattern=rf"{token}[\.\[]|[\.\]]{token}$", string=path)
                        is not None
                    ):
                        warnings.warn(
                            f"You are using the term {token} in of your FHIR path {path}. "
                            f"Please keep in mind that this token can be used a function according "
                            f"to the FHIRPath specification (https://hl7.org/fhirpath/), which "
                            f"means that it will not be interpreted as path expression. "
                            f"E.g., if you are using text.div, it will not work, because 'div' is "
                            f"already a string that can be used for integer division. "
                            f"If you really want to do this, please use processing functions "
                            f"instead. If you are using the FHIRPath expressions correctly as "
                            f"they are intended, you can silence the warning when "
                            f"initializing the class."
                        )
        fhir_paths_with_name = [
            (name, fhirpathpy.compile(path=path)) for name, path in fhir_paths_with_name
        ]
        return partial(parse_fhir_path, compiled_fhir_paths=fhir_paths_with_name)

    def _bundles_to_dataframe(
        self,
        bundles: Union[List[FHIRObj], Generator[FHIRObj, None, int]],
        process_function: Callable[[FHIRObj], Any] = flatten_data,
        build_df_after_query: bool = False,
        disable_multiprocessing: bool = False,
        always_return_dict: bool = False,
    ) -> Union[pd.DataFrame, Dict[str, pd.DataFrame]]:
        """
        Convert a bundle into a DataFrame using either the `flatten_data` function (default),
        FHIR paths or a custom processing function. For the case of `flatten_data` and the FHIR
        paths, each row of the DataFrame will represent a resource. In the custom processing
        function each bundle can be handled as one pleases.

        :param bundles: The bundles to transform
        :param process_function: The transformation function going through the entries and
        storing the entries to save
        :param build_df_after_query: Whether the DataFrame should be built after all bundles have
        been collected, or whether the bundles should be transformed just after retrieving
        :param disable_multiprocessing: Whether the bundles should be processed sequentially
        :return: A DataFrame per queried resource. In case only once resource is queried, then only
        one dictionary is given back, otherwise a dictionary of (resourceType, DataFrame) is
        returned.
        """
        if disable_multiprocessing:
            processed_bundles = [process_function(bundle) for bundle in bundles]
        else:
            # TODO: It could be that this never makes sense
            pool = multiprocessing.Pool(self.num_processes)
            if build_df_after_query or isinstance(bundles, List):
                bundles = list(bundles)
                processed_bundles = [
                    bundle_output
                    for bundle_output in tqdm(
                        pool.imap(process_function, bundles),
                        total=len(bundles),
                        desc="Build DF",
                    )
                ]
            else:
                processed_bundles = [
                    bundle_output
                    for bundle_output in pool.imap(process_function, bundles)
                ]
            pool.close()
            pool.join()
        results: Dict[str, List[Dict[str, Any]]] = {}
        for bundle_output in processed_bundles:
            for resource_type, records in bundle_output.items():
                results.setdefault(resource_type, [])
                results[resource_type] += records
        dfs = {
            resource_type: pd.DataFrame(results[resource_type]).dropna(
                axis=1, how="all"
            )
            for resource_type in results
        }
        if always_return_dict:
            return dfs
        else:
            return list(dfs.values())[0] if len(dfs) == 1 else dfs

    def _query_to_dataframe(
        self,
        bundles_function: Callable,
    ) -> Callable:
        """
        Wrapper function that can be used to transform any function return Lists/Generators of
        bundles into DataFrames.

        :param bundles_function: The function that returns a Generator/List of bundles and that
        can be used to build the DataFrame
        :return: A DataFrame containing the queried information
        """

        def wrap(
            process_function: Callable[[FHIRObj], Any] = flatten_data,
            fhir_paths: List[Union[str, Tuple[str, str]]] = None,
            build_df_after_query: bool = False,
            disable_multiprocessing_build: bool = False,
            always_return_dict: bool = False,
            *args: Any,
            **kwargs: Any,
        ) -> Union[pd.DataFrame, Dict[str, pd.DataFrame]]:
            with logging_redirect_tqdm():
                if fhir_paths is not None:
                    logger.info(
                        f"The selected process_function {process_function.__name__} will be "
                        f"overwritten."
                    )
                    process_function = self._set_up_fhirpath_function(fhir_paths)
                return self._bundles_to_dataframe(
                    bundles=bundles_function(
                        *args, **kwargs, tqdm_df_build=not build_df_after_query
                    ),
                    process_function=process_function,
                    build_df_after_query=build_df_after_query,
                    disable_multiprocessing=disable_multiprocessing_build,
                    always_return_dict=always_return_dict,
                )

        return wrap

    def query_to_dataframe(
        self,
        bundles_function: Callable,
        process_function: Callable[[FHIRObj], Any] = flatten_data,
        fhir_paths: List[Union[str, Tuple[str, str]]] = None,
        sequential_df_build: bool = False,
        merge_on: str = None,
        **kwargs: Any,
    ) -> pd.DataFrame:
        """
        Wrapper function that given any of the functions that return bundles, builds the
        DataFrame straight away.
        :param bundles_function: The function that should be used to get the bundles,
        e.g. self.sail_through_search_space, trade_rows_for_bundles
        :param process_function: The transformation function going through the entries and
        storing the entries to save
        :param fhir_paths: A list of FHIR paths (https://hl7.org/fhirpath/) to be used to build the
        DataFrame, alternatively, a list of tuples can be used to specify the column name of the
        future column with (column_name, fhir_path). Please refer to the `bundles_to_dataframe`
        functions for notes on how to use the FHIR paths.
        :param sequential_df_build: This variable is set to true by other functions in the Pirate
        class whenever the creation of a DataFrame happens directly after the query
        :param merge_on: Whether to merge the results on a certain row after computing. This is
        useful when using includes, if you store the IDs on the same column you can use that column
        to merge all the rows into one, example below
        :param kwargs: The arguments that will be passed to the `bundles_function` function,
        please refer to the documentation of the respective methods.
        :return: A pandas DataFrame containing the queried information
        The following example will initially return one row for each entry, but using
        `group_row="patient_id"` we choose a column to run the merge on. This will merge the
        columns that contain values that for the others are empty, having then one row representing
        one patient.
        ```
        df = search.query_to_dataframe(
            bundles_function=search.steal_bundles,
            resource_type="Patient",
            request_params={
                "_sort": "_id",
                "_count": 10,
                "birthdate": "ge1990",
                "_revinclude": "Condition:subject",
            },
            fhir_paths=[
                ("patient_id", "Patient.id"),
                ("patient_id", "Condition.subject.reference.replace('Patient/', '')"),
                "Patient.gender",
                "Condition.code.coding.code",
            ],
            num_pages=1,
            group_row="patient_id"
        )
        ```
        """
        if bundles_function == self.steal_bundles:
            return self.steal_bundles_to_dataframe(
                **kwargs,
                process_function=process_function,
                fhir_paths=fhir_paths,
                merge_on=merge_on,
                build_df_after_query=not sequential_df_build,
            )
        elif bundles_function == self.sail_through_search_space:
            return self.sail_through_search_space_to_dataframe(
                **kwargs,
                process_function=process_function,
                fhir_paths=fhir_paths,
                merge_on=merge_on,
                build_df_after_query=not sequential_df_build,
            )
        elif bundles_function == self.trade_rows_for_bundles:
            return self.trade_rows_for_dataframe(
                **kwargs,
                process_function=process_function,
                fhir_paths=fhir_paths,
                with_ref=False,
                merge_on=merge_on,
                build_df_after_query=not sequential_df_build,
            )
        else:
            raise ValueError(
                f"The given function {bundles_function.__name__} "
                f"cannot be used to obtain a dataframe."
            )<|MERGE_RESOLUTION|>--- conflicted
+++ resolved
@@ -388,39 +388,6 @@
             tqdm_df_build=False,
         )
 
-<<<<<<< HEAD
-    def trade_rows_for_dataframe_with_ref(
-        self,
-        df: pd.DataFrame,
-        resource_type: str,
-        df_constraints: Dict[
-            str, Union[Union[str, Tuple[str, str]], List[Union[str, Tuple[str, str]]]]
-        ],
-        process_function: Callable[[FHIRObj], Any] = flatten_data,
-        fhir_paths: List[Union[str, Tuple[str, str]]] = None,
-        request_params: Dict[str, Any] = None,
-        num_pages: int = -1,
-    ) -> Union[pd.DataFrame, Dict[str, pd.DataFrame]]:
-        """
-        Deprecated, use trade_rows_for_dataframe(..., with_ref=True) instead.
-        """
-        warnings.warn(
-            "The trade_rows_for_dataframe_with_ref function is deprecated, please use "
-            "trade_rows_for_dataframe(..., with_ref=True) instead."
-        )
-        return self.trade_rows_for_dataframe(
-            df=df,
-            resource_type=resource_type,
-            df_constraints=df_constraints,
-            process_function=process_function,
-            fhir_paths=fhir_paths,
-            request_params=request_params,
-            num_pages=num_pages,
-            with_ref=True,
-        )
-
-=======
->>>>>>> 2f88d952
     def trade_rows_for_dataframe(
         self,
         df: pd.DataFrame,
